import logging
import warnings

import numpy as np
import warnings
from astropy import stats
from astropy.utils.exceptions import AstropyUserWarning

log = logging.getLogger(__name__)
log.setLevel(logging.DEBUG)


def find_crs(data, group_dq, read_noise, twopt_p):
    """
    Detect jump due to cosmic rays using the two point difference method.

    Parameters
    ----------
    data: float, 4D array (num_ints, num_groups, num_rows,  num_cols)
        input ramp data
    group_dq : int, 4D array
        group DQ flags
    read_noise : float, 2D array
        The read noise of each pixel
    twopt_p : TwoPointParams
        Class containing two point difference parameters.

    Returns
    -------
    gdq : int, 4D array
        group DQ array with reset flags
    row_below_gdq : int, 3D array (num_ints, num_groups, num_cols)
        pixels below current row also to be flagged as a CR
    row_above_gdq : int, 3D array (num_ints, num_groups, num_cols)
        pixels above current row also to be flagged as a CR
    """
    # pre-calculate
    read_noise_2 = read_noise ** 2

    # Get data characteristics
    nints, ngroups, nrows, ncols = data.shape
    ndiffs = (ngroups - 1) * nints

    # Create arrays for output
    row_above_gdq = np.zeros((nints, ngroups, ncols), dtype=np.uint8)
    row_below_gdq = np.zeros((nints, ngroups, ncols), dtype=np.uint8)

    ngroups_ans = groups_all_set_dnu(nints, ngroups, group_dq, twopt_p)
    min_usable_groups = ngroups_ans[0]
    total_groups = ngroups_ans[1]
    min_usable_diffs = ngroups_ans[2]
    sig_clip_grps_fails = ngroups_ans[3]
    total_noise_min_grps_fails = ngroups_ans[4]
    total_sigclip_groups = ngroups_ans[5]

    # Determine whether there are enough usable groups for the two sigma clip options
    if (check_group_counts(nints, total_sigclip_groups, twopt_p)):
        sig_clip_grps_fails = True

    if min_usable_groups < twopt_p.minimum_groups:
        total_noise_min_grps_fails = True

    if total_noise_min_grps_fails and sig_clip_grps_fails:
        log.info("Jump Step was skipped because exposure has less than the minimum number of usable groups")
        return group_dq, row_below_gdq, row_above_gdq, -99

    group_dq, first_diffs, median_diffs, sigma = run_jump_detection(
        data, group_dq, ndiffs, read_noise_2, nints, ngroups, total_groups, min_usable_diffs, twopt_p)

    # sum by integration to avoid large temporary arrays
    num_primary_crs = np.sum([np.count_nonzero(per_group_dq & twopt_p.fl_jump) for per_group_dq in group_dq])

    group_dq, row_below_gdq, row_above_gdq = jump_detection_post_processing(
        group_dq, nints, ngroups, first_diffs, median_diffs, sigma,
        row_below_gdq, row_above_gdq, twopt_p)

    return group_dq, row_below_gdq, row_above_gdq, num_primary_crs


def jump_detection_post_processing(
    gdq, nints, ngroups, first_diffs, median_diffs, sigma, row_below_gdq, row_above_gdq, twopt_p
):
    """
    Post processing for jump detection.

    gdq : ndarray
        Group DQ.
    nints : int
        Number of integration for exposure.
    ngroups : int
        Number of groups in an integration
    first_diffs : ndarray
        The first differences of the groups.
    median_diffs : ndarray
        The median of the first differences.
    sigma : ndarray
        The sigma for each pixel.
    row_below_gdq : ndarray
        Pixels below current row also to be flagged as a CR.
    row_above_gdq : ndarray
        Pixels above current row also to be flagged as a CR.
    twopt_p : TwoPointParams 
        Class containing two point difference parameters.

    Returns
    -------
    gdq : ndarray
        Updated group DQ.
    row_below_gdq : ndarray
        Pixels below current row also to be flagged as a CR.
    row_above_gdq : ndarray
        Pixels above current row also to be flagged as a CR.
    """
    # Flag the four neighbors using bitwise or, shifting the reference
    # boolean flag on pixel right, then left, then up, then down.
    # Flag neighbors above the threshold for which neither saturation 
    # nor donotuse is set.
    if twopt_p.flag_4_neighbors:
        gdq, row_below_gdq, row_above_gdq = flag_four_neighbors(
            gdq, nints, ngroups, first_diffs, median_diffs, sigma,
            row_below_gdq, row_above_gdq, twopt_p)
                
    # Flag n groups after jumps above the specified thresholds to
    # account for the transient seen after ramp jumps.  Again, use
    # boolean arrays; the propagation happens in a separate function.
    if twopt_p.after_jump_flag_n1 > 0 or twopt_p.after_jump_flag_n2 > 0:
        gdq = transient_jumps(gdq, nints, first_diffs, median_diffs, twopt_p)

    return gdq, row_below_gdq, row_above_gdq


def run_jump_detection(
    dat, gdq, ndiffs, read_noise_2, nints, ngroups, total_groups, min_usable_diffs, twopt_p
):
    """
    Detect jumps.

    Parameters
    ----------
    dat : ndarray
        Science data.
    gdq : ndarray
        Group DQ array.
    ndiffs : int
        The number of differences.
    read_noise_2 : ndarray
        The square of the read noise reference array.
    nints : int
        The number of integrations for exposure.
    ngroups : int
        The number of groups in an integration.
    total_groups : int
        Total usable groups to check.
    min_usable_diffs : int
        The minimum number of usable differences needed.
    twopt_p : TwoPointParams 
        Class containing two point difference parameters.

    Returns
    -------
    gdq : ndarray
        Update group DQ array.
    first_diffs : ndarray
        The first differences of the groups.
    median_diffs : ndarray
        The median of the first differences.
    sigma : ndarray
        The sigma for each pixel.
    """
    # set 'saturated' or 'do not use' pixels to nan in data
    dat[gdq & (twopt_p.fl_dnu | twopt_p.fl_sat) != 0] = np.nan

    # calculate the differences between adjacent groups (first diffs)
    # Bad data will be NaN; np.nanmedian will be used later.
    first_diffs = np.diff(dat, axis=1)
    first_diffs_finite = np.isfinite(first_diffs)

    # calc. the median of first_diffs for each pixel along the group axis
    with warnings.catch_warnings():
        warnings.filterwarnings("ignore", ".*All-NaN slice encountered.*", RuntimeWarning)
        # take nanmedian one row at a time to reduce memory usage
        median_diffs = np.empty(first_diffs.shape[-2:], first_diffs.dtype)
        for row in range(first_diffs.shape[2]):
            np.nanmedian(first_diffs[:, :, row, :], axis=(0, 1), out=median_diffs[row])

    # calculate sigma for each pixel
    sigma = np.sqrt(np.abs(median_diffs) + read_noise_2 / twopt_p.nframes)

    # reset sigma so pxels with 0 readnoise are not flagged as jumps
    sigma[sigma == 0.] = np.nan

    # Test to see if there are enough groups to use sigma clipping
    if (check_sigma_clip_groups(nints, total_groups, twopt_p)):
<<<<<<< HEAD
        print("running sigma clipping")
        gdq, stddev = det_jump_sigma_clipping(
=======
        gdq = det_jump_sigma_clipping(
>>>>>>> 19dbee19
            gdq, nints, ngroups, total_groups, first_diffs_finite, first_diffs, twopt_p)
    else:  # There are not enough groups for sigma clipping
        if min_usable_diffs >= twopt_p.min_diffs_single_pass:
            gdq = look_for_more_than_one_jump(
                gdq, nints, first_diffs, median_diffs, sigma, first_diffs_finite, twopt_p) 
        else:  # low number of diffs requires iterative flagging
            gdq = iterative_jump(gdq, ndiffs, first_diffs, read_noise_2, twopt_p)

    return gdq, first_diffs, median_diffs, sigma


def iterative_jump(gdq, ndiffs, first_diffs, read_noise_2, twopt_p):
    """
    Detect jumps iteratively.

    Parameters
    ----------
    gdq : ndarray
        The group DQ array.
    ndiffs : int
        The number of differences.
    first_diffs : ndarray
        The first differences of the groups.
    read_noise_2 : ndarray
        The square of the read noise reference array.
    twopt_p : TwoPointParams 
        Class containing two point difference parameters.

    Returns
    -------
    gdq : ndarray
        Updated group DQ array.
    """
    # Compute the median of first_diffs for each pixel along the group axis.
    # Do not overwrite first_diffs, median_diffs, sigma.
    first_diffs_abs = np.abs(first_diffs)

    cr_pix, ratio = get_cr_locs(
        first_diffs_abs, read_noise_2, ndiffs, twopt_p) 

    # Iterate over all groups and integrations: flag and clip the
    # first CR found for each pixel (if any), then recompute medians
    # and sigmas and search all of the pixels that had a CR for
    # additional CRs. Repeat until no more CRs are found.

    for i in range(ndiffs): # Can't have more than ndiffs CRs per pixel!

        warnings.filterwarnings("ignore", ".*All-NaN slice encountered.*", RuntimeWarning)
        # Newly flagged jump locations
        new_cr = (ratio == np.nanmax(ratio, axis=(0, 1))) & cr_pix[:, np.newaxis]        
        warnings.resetwarnings()

        # No new jumps: we are done.
        if np.sum(new_cr) == 0:
            break

        # Add these jumps to the gdq array, and mask those differences.
        gdq[:, 1:][new_cr] |= twopt_p.fl_jump
        first_diffs_abs[new_cr] = np.nan

        # Look for more jumps! We only need to check pixels that had a
        # CR flagged in this iteration.
        cr_pix, ratio = get_cr_locs(first_diffs_abs, read_noise_2, ndiffs,
                                    twopt_p, index=np.any(new_cr, axis=(0, 1)))
        
    return gdq


def get_cr_locs(first_diffs_abs, read_noise_2, ndiffs, twopt_p, index=None):
    """
    Compute the pairs of rows and columns with cosmic rays.

    Parameters
    ----------
    first_diffs_abs : ndarray
        The absolute value of first differences of the groups.
    read_noise_2 : ndarray
        The square of the read noise reference array.
    ndiffs : int
        The number of differences.
    twopt_p : TwoPointParams 
        Class containing two point difference parameters.
    index : ndarray, bool or None
        Boolean index of pixels that require checking.  If None,
        check all pixels. Default None.

    Returns
    -------
    cr_pixel : ndarray, bool
        Boolean index of pixels with at least one jump
    ratio : ndarray
        Used for threshold comparison
    """

    nints, ndiffs_int, nrows, ncols = first_diffs_abs.shape
    median_diffs_iter = np.zeros((nrows, ncols), np.float32)

    # If index is supplied, we use zero for median_diffs_iter except
    # for pixels marked by index in order to save computation time.
    
    if index is not None:
        firstdiffs_reshaped = first_diffs_abs[:, :, index].reshape(nints, ndiffs_int, -1)
        median_diffs_iter[index] = calc_med_first_diffs(firstdiffs_reshaped)
    else:
        median_diffs_iter = calc_med_first_diffs(first_diffs_abs)
        
    # calculate sigma for each pixel
    sigma_iter = np.sqrt(np.abs(median_diffs_iter) + read_noise_2 / twopt_p.nframes)
    # reset sigma so pixels with 0 readnoise are not flagged as jumps
    sigma_iter[sigma_iter == 0.0] = np.nan

    # compute 'ratio' for each group. this is the value that will be
    # compared to 'threshold' to classify jumps. subtract the median
    # of first_diffs from first_diffs, take the abs. value and divide
    # by sigma.  If index is supplied, use zero for pixels not in
    # index (so that no CR will be found in that pixel).

    e_jump = np.zeros(first_diffs_abs.shape, dtype=np.float32)
    e_jump[:, :, index] = first_diffs_abs[:, :, index] - median_diffs_iter[index]
    ratio = np.abs(e_jump) / sigma_iter[np.newaxis, :, :]

    # create a 2d array containing the value of the largest 'ratio'
    # for each pixel and each integration.
    warnings.filterwarnings("ignore", ".*All-NaN slice encountered.*", RuntimeWarning)
    max_ratio = np.nanmax(ratio, axis=1)
    warnings.resetwarnings()
    # now see if the largest ratio of all groups for each pixel
    # exceeds the threshold. There are different threshold for 4+, 3,
    # and 2 usable groups

    num_usable_grps = ndiffs - np.sum(np.isnan(first_diffs_abs), axis=(0, 1))
    fourgrp_cr = (num_usable_grps >= 4) & (max_ratio > twopt_p.normal_rej_thresh)
    threegrp_cr = (num_usable_grps == 3) & (max_ratio > twopt_p.three_diff_rej_thresh)
    twogrp_cr = (num_usable_grps == 2) & (max_ratio > twopt_p.two_diff_rej_thresh)
    # Get a boolean array labeling pixels with at least one CR
    cr_pixel = fourgrp_cr | threegrp_cr | twogrp_cr
    
    return cr_pixel, ratio


def look_for_more_than_one_jump(
    gdq, nints, first_diffs, median_diffs, sigma, first_diffs_finite, twopt_p
):
    """
    Detect jumps using enough diffs in ints to look for more than one jump.

    Parameters
    ----------
    gdq : ndarray
        The group DQ array.
    nints : int
        The number of integrations for exposure.
    first_diffs : ndarray
        The first differences of the groups.
    median_diffs : ndarray
        The median of the first differences.
    sigma : ndarray
        The sigma for each pixel.
    first_diffs_finite : ndarray
        A boolean array where the first diffs are finite.
    twopt_p : TwoPointParams 
        Class containing two point difference parameters.

    Returns
    -------
    gdq : ndarray
        The updated group DQ array.
    """

    # compute 'ratio' for each group. this is the value that will be
    # compared to 'threshold' to classify jumps. subtract the median of
    # first_diffs from first_diffs, take the abs. value and divide by sigma.
    # The jump mask is the ratio greater than the threshold and the
    # difference is usable.  Loop over integrations to minimize the memory
    # footprint.
    for i in range(nints):
        for gi in range(1, gdq[i].shape[0]):
            # compare jump to threshold
            jump_candidates = (np.abs(first_diffs[i, gi-1] - median_diffs) / sigma) > twopt_p.normal_rej_thresh
            gdq[i, gi] |= (jump_candidates & first_diffs_finite[i, gi-1]) * np.uint8(twopt_p.fl_jump)
    return gdq


def det_jump_sigma_clipping(
    gdq, nints, ngroups, total_groups, first_diffs_finite, first_diffs, twopt_p
):
    """
    Detect jumps using sigma clipping.

    Parameters
    ----------
    gdq : ndarray
        The group DQ array.
    nints : int
        The number of integrations in an exposure.
    ngroups : int
        The number of groups in an integration
    total_groups : int
        Total usable groups to check.
    first_diffs_finite : ndarray
        A boolean array where the first diffs are finite.
    first_diffs : ndarray
        The first differences of the groups.
    twopt_p : TwoPointParams 
        Class containing two point difference parameters.

    Returns
    -------
    gdq : ndarray
        Flagged group DQ array.
    """
    log.info(" Jump Step using sigma clip {} greater than {}, rejection threshold {}".format(
        str(total_groups), str(twopt_p.minimum_sigclip_groups), str(twopt_p.normal_rej_thresh)))
    warnings.filterwarnings("ignore", ".*All-NaN slice encountered.*", RuntimeWarning)
    warnings.filterwarnings("ignore", ".*Mean of empty slice.*", RuntimeWarning)
    warnings.filterwarnings("ignore", ".*Degrees of freedom <= 0.*", RuntimeWarning)
    warnings.filterwarnings("ignore", ".*Input data contains invalid values*", AstropyUserWarning)

    axis = 0 if twopt_p.only_use_ints else (0, 1)
    clipped_diffs, alow, ahigh = stats.sigma_clip(
        first_diffs, sigma=twopt_p.normal_rej_thresh,
        axis=axis, masked=True, return_bounds=True)
    print("after stats.sigma_clip")

    # get the standard deviation from the bounds of sigma clipping
    jump_candidates = clipped_diffs.mask
    sat_or_dnu_not_set = gdq[:, 1:] & (twopt_p.fl_sat | twopt_p.fl_dnu) == 0
    jump_mask = jump_candidates & first_diffs_finite & sat_or_dnu_not_set
    del clipped_diffs
    gdq[:, 1:] |= jump_mask * np.uint8(twopt_p.fl_jump)

    # if grp is all jump set to do not use
    for integ in range(nints):
        for grp in range(ngroups):
            if np.all(gdq[integ, grp] & (twopt_p.fl_jump | twopt_p.fl_dnu) != 0):
                # The line below matches the comment above, but not the
                # old logic.  Leaving it for now.
                #gdq[integ, grp] |= twopt_p.fl_dnu
                jump_only = gdq[integ, grp, :, :] == twopt_p.fl_jump
                gdq[integ, grp][jump_only] = 0
                
    warnings.resetwarnings()
    return gdq


def check_sigma_clip_groups(nints, total_groups, twopt_p):
    """
    Test to see if there are enough groups to use sigma clipping.

    Parameters
    ----------
    nints : int
        The number of integrations per exposure
    total_groups : int
        Total usable groups to check.
    twopt_p : TwoPointParams 
        Class containing two point difference parameters.

    Returns
    -------
    boolean
        Are there enough groups to use sigma clipping.
    """
    test1 = (twopt_p.only_use_ints and nints >= twopt_p.minimum_sigclip_groups)
    test2 = (not twopt_p.only_use_ints and total_groups >= twopt_p.minimum_sigclip_groups)
    print("test1: {}".format(test1), "test2: {}".format(test2))
    print(twopt_p.only_use_ints)
    print(twopt_p.minimum_sigclip_groups)
    print(total_groups)
    print(twopt_p.minimum_sigclip_groups)
    return test1 or test2


def flag_four_neighbors(
    gdq, nints, ngroups, first_diffs, median_diffs, sigma,
    row_below_gdq, row_above_gdq, twopt_p):
    """
    Flag four neighbors.

    Parameters
    ----------
    gdq : ndarray
        Group DQ array.
    nints : int
        The number of integrations.
    ngroups : int
        The number of groups.
    first_diffs : ndarray
        The first differences of the groups.
    median_diffs : ndarray
        The median of the first differences.
    sigma : ndarray
        The sigma for each pixel.
    row_below_gdq : ndarray
        Pixels below current row also to be flagged as a CR.
    row_above_gdq : ndarray
        Pixels above current row also to be flagged as a CR.
    twopt_p : TwoPointParams 
        Class containing two point difference parameters.

    Returns
    -------
    gdq : ndarray
        Group DQ array.
    row_below_gdq : ndarray
        Pixels below current row also to be flagged as a CR.
    row_above_gdq : ndarray
        Pixels above current row also to be flagged as a CR.
    """
    for i in range(nints):
        for j in range(ngroups - 1):
            ratio = np.abs(first_diffs[i, j] - median_diffs)/sigma
            jump_set = gdq[i, j + 1] & twopt_p.fl_jump != 0
            flag = (ratio < twopt_p.max_jump_to_flag_neighbors) & \
                (ratio > twopt_p.min_jump_to_flag_neighbors) & \
                (jump_set)

            # Dilate the flag by one pixel in each direction.
            flagsave = flag.copy()
            flag[1:] |= flagsave[:-1]
            flag[:-1] |= flagsave[1:]
            flag[:, 1:] |= flagsave[:, :-1]
            flag[:, :-1] |= flagsave[:, 1:]
            sat_or_dnu_notset = gdq[i, j + 1] & (twopt_p.fl_sat | twopt_p.fl_dnu) == 0
            gdq[i, j + 1][sat_or_dnu_notset & flag] |= twopt_p.fl_jump
            row_below_gdq[i, j + 1][flagsave[0]] = twopt_p.fl_jump
            row_above_gdq[i, j + 1][flagsave[-1]] = twopt_p.fl_jump

    return gdq, row_below_gdq, row_above_gdq


def transient_jumps(gdq, nints, first_diffs, median_diffs, twopt_p):
    """
    Flag n groups after jumps to account for the transient seen after ramp jumps.

    Parameters
    ----------
    gdq : ndarray
        The group DQ array.
    first_diffs : ndarray
        First differences of the groups of the science array.
    median_diffs : ndarray
        The media of the first differences.
    twopt_p : TwoPointParams 
        Class containing two point difference parameters.

    Returns
    -------
    gdq : ndarray
        The group DQ array.
    """
    for i in range(nints):
        ejump = first_diffs[i] - median_diffs[np.newaxis, :]
        jump_set = gdq[i] & twopt_p.fl_jump != 0

        bigjump = np.zeros(jump_set.shape, dtype=bool)
        verybigjump = np.zeros(jump_set.shape, dtype=bool)

        bigjump[1:] = (ejump >= twopt_p.after_jump_flag_e1) & jump_set[1:]
        verybigjump[1:] = (ejump >= twopt_p.after_jump_flag_e2) & jump_set[1:]

        # Propagate flags forward
        propagate_flags(bigjump, twopt_p.after_jump_flag_n1)
        propagate_flags(verybigjump, twopt_p.after_jump_flag_n2)

        # Set the flags for pixels after these jumps that are not
        # already flagged as saturated or do not use.
        sat_or_dnu_notset = gdq[i] & (twopt_p.fl_sat | twopt_p.fl_dnu) == 0
        addflag = (bigjump | verybigjump) & sat_or_dnu_notset
        gdq[i][addflag] |= twopt_p.fl_jump

    return gdq


def check_group_counts(nints, total_sigclip_groups, twopt_p):
    """
    Determine whether there are enough usable groups for the two sigma clip options

    Parameters
    ----------
    nints : int
        Number of integrations in an exposure
    total_sigclip_groups : int
        Total number of sigma-clipped groups
    twopt_p : TwoPointParams 
        Class containing two point difference parameters.

    Returns
    -------
    boolean
        Can the sigma clip options be used?
    """
    test1 = twopt_p.only_use_ints and nints < twopt_p.minimum_sigclip_groups
    test2 = not twopt_p.only_use_ints
    test2 = test2 and total_sigclip_groups < twopt_p.minimum_sigclip_groups

    return test1 or test2


def groups_all_set_dnu(nints, ngroups, gdq, twopt_p):
    """
    Get group totals with various characteristics.

    Parameters
    ----------
    nints : int
        The number of integrations in an exposure.
    ngroups : int
        The number of groups in an integration.
    gdq : ndarray
        Group DQ array.
    twopt_p : TwoPointParams 
        Class containing two point difference parameters.

    Returns
    -------
    ngroups_ans : tuple
        Various group totals.
    """
    # get data, gdq
    num_flagged_grps = 0

    # determine the number of groups with all pixels set to DO_NOT_USE
    max_flagged_grps = 0
    total_flagged_grps = 0
    for integ in range(nints):
        num_flagged_grps = 0
        for grp in range(ngroups):
            if np.all(np.bitwise_and(gdq[integ, grp, :, :], twopt_p.fl_dnu)):
                num_flagged_grps += 1
        if num_flagged_grps > max_flagged_grps:
            max_flagged_grps = num_flagged_grps
        total_flagged_grps += num_flagged_grps
    if twopt_p.only_use_ints:
        total_sigclip_groups = nints
    else:
        total_sigclip_groups = nints * ngroups - num_flagged_grps

    min_usable_groups = ngroups - max_flagged_grps
    total_groups = nints * ngroups - total_flagged_grps
    min_usable_diffs = min_usable_groups - 1
    sig_clip_grps_fails = False
    total_noise_min_grps_fails = False

    ngroups_ans = (min_usable_groups, total_groups, min_usable_diffs, sig_clip_grps_fails,
                   total_noise_min_grps_fails, total_sigclip_groups)

    return ngroups_ans


def propagate_flags(boolean_flag, n_groups_flag):
    """
    Propagate a boolean flag array npix groups along the first axis.

    If the number of groups to propagate is not too large, or if a
    high percentage of pixels are flagged, use boolean or on the
    array.  Otherwise use np.where.  In both cases operate on the
    array in-place.

    Parameters
    ----------
    boolean_flag : 3D boolean array
        Should be True where the flag is to be propagated.
    n_groups_flag : int
        Number of groups to propagate flags forward.
    """
    ngroups = boolean_flag.shape[0]
    jmax = min(n_groups_flag, ngroups - 2)
    # Option A: iteratively propagate all flags forward by one
    # group at a time.  Do this unless we have a lot of groups
    # and cosmic rays are rare.
    if (jmax <= 50 and jmax > 0) or np.mean(boolean_flag) > 1e-3:
        for j in range(jmax):
            boolean_flag[j + 1:] |= boolean_flag[j:-1]
    # Option B: find the flags and propagate them individually.
    elif jmax > 0:
        igrp, icol, irow = np.where(boolean_flag)
        for j in range(len(igrp)):
            boolean_flag[igrp[j]:igrp[j] + n_groups_flag + 1, icol[j], irow[j]] = True
    return


def calc_med_first_diffs(in_first_diffs):
    """
    Calculate the median of `first diffs` along the group and integration axes.

    If there are 4+ usable groups (e.g not flagged as saturated, donotuse,
    or a previously clipped CR), then the group with largest absolute
    first difference will be clipped and the median of the remaining groups
    will be returned. If there are exactly 3 usable groups, the median of
    those three groups will be returned without any clipping. Finally, if
    there are two usable groups, the group with the smallest absolute
    difference will be returned.

    Parameters
    ----------
    in_first_diffs : array, float
        array containing the first differences of adjacent groups
        for a single integration. Can be 3d or 4d
        (nints, ngroups, npix) or (nints, ngroups, npix1, npix2)

    Returns
    -------
    median_diffs : array, float
        array containing the median of the group differences across
        integrations for each pixel in in_first_diffs. Will be either
        1d or 2d depending on the shape of in_first_diffs.
    """
    
    # We will modify our copy of first_diffs by setting some pixels to NaN.
    first_diffs = in_first_diffs.copy()
    nints, ndiffs = first_diffs.shape[:2]
    num_usable_diffs = (ndiffs * nints) - np.sum(np.isnan(first_diffs), axis=(0, 1))

    # Boolean arrays for the number of usable differences
    fourgrps = num_usable_diffs >= 4
    twogrps = num_usable_diffs == 2
    lessthantwogrps = num_usable_diffs < 2

    warnings.filterwarnings("ignore", ".*All-NaN slice encountered.*", RuntimeWarning)

    # Four or more usable diffs: mask the largest difference.
    maxval = np.nanmax(first_diffs, axis=(0, 1))        
    first_diffs[fourgrps & (first_diffs == maxval)] = np.nan
    
    # Three or more usable diffs: take the median
    median_diffs = np.nanmedian(first_diffs, axis=(0, 1))

    # Two usable diffs: take the minimum
    median_diffs[twogrps] = np.nanmin(first_diffs, axis=(0, 1))[twogrps]
    
    # Fewer than two usable diffs: can't do anything.
    median_diffs[lessthantwogrps] = np.nan

    warnings.resetwarnings()

    return median_diffs<|MERGE_RESOLUTION|>--- conflicted
+++ resolved
@@ -99,7 +99,7 @@
         Pixels below current row also to be flagged as a CR.
     row_above_gdq : ndarray
         Pixels above current row also to be flagged as a CR.
-    twopt_p : TwoPointParams 
+    twopt_p : TwoPointParams
         Class containing two point difference parameters.
 
     Returns
@@ -113,13 +113,13 @@
     """
     # Flag the four neighbors using bitwise or, shifting the reference
     # boolean flag on pixel right, then left, then up, then down.
-    # Flag neighbors above the threshold for which neither saturation 
+    # Flag neighbors above the threshold for which neither saturation
     # nor donotuse is set.
     if twopt_p.flag_4_neighbors:
         gdq, row_below_gdq, row_above_gdq = flag_four_neighbors(
             gdq, nints, ngroups, first_diffs, median_diffs, sigma,
             row_below_gdq, row_above_gdq, twopt_p)
-                
+
     # Flag n groups after jumps above the specified thresholds to
     # account for the transient seen after ramp jumps.  Again, use
     # boolean arrays; the propagation happens in a separate function.
@@ -153,7 +153,7 @@
         Total usable groups to check.
     min_usable_diffs : int
         The minimum number of usable differences needed.
-    twopt_p : TwoPointParams 
+    twopt_p : TwoPointParams
         Class containing two point difference parameters.
 
     Returns
@@ -191,17 +191,14 @@
 
     # Test to see if there are enough groups to use sigma clipping
     if (check_sigma_clip_groups(nints, total_groups, twopt_p)):
-<<<<<<< HEAD
-        print("running sigma clipping")
-        gdq, stddev = det_jump_sigma_clipping(
-=======
+
         gdq = det_jump_sigma_clipping(
->>>>>>> 19dbee19
+
             gdq, nints, ngroups, total_groups, first_diffs_finite, first_diffs, twopt_p)
     else:  # There are not enough groups for sigma clipping
         if min_usable_diffs >= twopt_p.min_diffs_single_pass:
             gdq = look_for_more_than_one_jump(
-                gdq, nints, first_diffs, median_diffs, sigma, first_diffs_finite, twopt_p) 
+                gdq, nints, first_diffs, median_diffs, sigma, first_diffs_finite, twopt_p)
         else:  # low number of diffs requires iterative flagging
             gdq = iterative_jump(gdq, ndiffs, first_diffs, read_noise_2, twopt_p)
 
@@ -222,7 +219,7 @@
         The first differences of the groups.
     read_noise_2 : ndarray
         The square of the read noise reference array.
-    twopt_p : TwoPointParams 
+    twopt_p : TwoPointParams
         Class containing two point difference parameters.
 
     Returns
@@ -235,7 +232,7 @@
     first_diffs_abs = np.abs(first_diffs)
 
     cr_pix, ratio = get_cr_locs(
-        first_diffs_abs, read_noise_2, ndiffs, twopt_p) 
+        first_diffs_abs, read_noise_2, ndiffs, twopt_p)
 
     # Iterate over all groups and integrations: flag and clip the
     # first CR found for each pixel (if any), then recompute medians
@@ -246,7 +243,7 @@
 
         warnings.filterwarnings("ignore", ".*All-NaN slice encountered.*", RuntimeWarning)
         # Newly flagged jump locations
-        new_cr = (ratio == np.nanmax(ratio, axis=(0, 1))) & cr_pix[:, np.newaxis]        
+        new_cr = (ratio == np.nanmax(ratio, axis=(0, 1))) & cr_pix[:, np.newaxis]
         warnings.resetwarnings()
 
         # No new jumps: we are done.
@@ -261,7 +258,7 @@
         # CR flagged in this iteration.
         cr_pix, ratio = get_cr_locs(first_diffs_abs, read_noise_2, ndiffs,
                                     twopt_p, index=np.any(new_cr, axis=(0, 1)))
-        
+
     return gdq
 
 
@@ -277,7 +274,7 @@
         The square of the read noise reference array.
     ndiffs : int
         The number of differences.
-    twopt_p : TwoPointParams 
+    twopt_p : TwoPointParams
         Class containing two point difference parameters.
     index : ndarray, bool or None
         Boolean index of pixels that require checking.  If None,
@@ -296,13 +293,13 @@
 
     # If index is supplied, we use zero for median_diffs_iter except
     # for pixels marked by index in order to save computation time.
-    
+
     if index is not None:
         firstdiffs_reshaped = first_diffs_abs[:, :, index].reshape(nints, ndiffs_int, -1)
         median_diffs_iter[index] = calc_med_first_diffs(firstdiffs_reshaped)
     else:
         median_diffs_iter = calc_med_first_diffs(first_diffs_abs)
-        
+
     # calculate sigma for each pixel
     sigma_iter = np.sqrt(np.abs(median_diffs_iter) + read_noise_2 / twopt_p.nframes)
     # reset sigma so pixels with 0 readnoise are not flagged as jumps
@@ -333,7 +330,7 @@
     twogrp_cr = (num_usable_grps == 2) & (max_ratio > twopt_p.two_diff_rej_thresh)
     # Get a boolean array labeling pixels with at least one CR
     cr_pixel = fourgrp_cr | threegrp_cr | twogrp_cr
-    
+
     return cr_pixel, ratio
 
 
@@ -357,7 +354,7 @@
         The sigma for each pixel.
     first_diffs_finite : ndarray
         A boolean array where the first diffs are finite.
-    twopt_p : TwoPointParams 
+    twopt_p : TwoPointParams
         Class containing two point difference parameters.
 
     Returns
@@ -400,7 +397,7 @@
         A boolean array where the first diffs are finite.
     first_diffs : ndarray
         The first differences of the groups.
-    twopt_p : TwoPointParams 
+    twopt_p : TwoPointParams
         Class containing two point difference parameters.
 
     Returns
@@ -437,7 +434,7 @@
                 #gdq[integ, grp] |= twopt_p.fl_dnu
                 jump_only = gdq[integ, grp, :, :] == twopt_p.fl_jump
                 gdq[integ, grp][jump_only] = 0
-                
+
     warnings.resetwarnings()
     return gdq
 
@@ -452,7 +449,7 @@
         The number of integrations per exposure
     total_groups : int
         Total usable groups to check.
-    twopt_p : TwoPointParams 
+    twopt_p : TwoPointParams
         Class containing two point difference parameters.
 
     Returns
@@ -494,7 +491,7 @@
         Pixels below current row also to be flagged as a CR.
     row_above_gdq : ndarray
         Pixels above current row also to be flagged as a CR.
-    twopt_p : TwoPointParams 
+    twopt_p : TwoPointParams
         Class containing two point difference parameters.
 
     Returns
@@ -540,7 +537,7 @@
         First differences of the groups of the science array.
     median_diffs : ndarray
         The media of the first differences.
-    twopt_p : TwoPointParams 
+    twopt_p : TwoPointParams
         Class containing two point difference parameters.
 
     Returns
@@ -581,7 +578,7 @@
         Number of integrations in an exposure
     total_sigclip_groups : int
         Total number of sigma-clipped groups
-    twopt_p : TwoPointParams 
+    twopt_p : TwoPointParams
         Class containing two point difference parameters.
 
     Returns
@@ -608,7 +605,7 @@
         The number of groups in an integration.
     gdq : ndarray
         Group DQ array.
-    twopt_p : TwoPointParams 
+    twopt_p : TwoPointParams
         Class containing two point difference parameters.
 
     Returns
@@ -705,7 +702,7 @@
         integrations for each pixel in in_first_diffs. Will be either
         1d or 2d depending on the shape of in_first_diffs.
     """
-    
+
     # We will modify our copy of first_diffs by setting some pixels to NaN.
     first_diffs = in_first_diffs.copy()
     nints, ndiffs = first_diffs.shape[:2]
@@ -719,15 +716,15 @@
     warnings.filterwarnings("ignore", ".*All-NaN slice encountered.*", RuntimeWarning)
 
     # Four or more usable diffs: mask the largest difference.
-    maxval = np.nanmax(first_diffs, axis=(0, 1))        
+    maxval = np.nanmax(first_diffs, axis=(0, 1))
     first_diffs[fourgrps & (first_diffs == maxval)] = np.nan
-    
+
     # Three or more usable diffs: take the median
     median_diffs = np.nanmedian(first_diffs, axis=(0, 1))
 
     # Two usable diffs: take the minimum
     median_diffs[twogrps] = np.nanmin(first_diffs, axis=(0, 1))[twogrps]
-    
+
     # Fewer than two usable diffs: can't do anything.
     median_diffs[lessthantwogrps] = np.nan
 
