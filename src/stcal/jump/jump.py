--- conflicted
+++ resolved
@@ -1,21 +1,13 @@
 import logging
 import multiprocessing
 import time
-<<<<<<< HEAD
-import cv2 as cv
-import numpy as np
-from astropy.io import fits
-from astropy import stats
-from astropy.convolution import Ring2DKernel, convolve
-=======
+
 import numpy as np
 import cv2 as cv
 import astropy.stats as stats
 
 from astropy.convolution import Ring2DKernel
 from astropy.convolution import convolve
-
->>>>>>> 41259f3f
 
 from . import constants
 from . import twopoint_difference as twopt
@@ -64,12 +56,9 @@
     minimum_groups=3,
     minimum_sigclip_groups=100,
     only_use_ints=True,
-<<<<<<< HEAD
     min_grps_single_pass=10,
-=======
     mask_persist_grps_next_int=True,
     persist_grps_flagged=25,
->>>>>>> 41259f3f
 ):
     """
     This is the high-level controlling routine for the jump detection process.
@@ -455,16 +444,12 @@
             # save the neighbors to be flagged that will be in the next slice
             previous_row_above_gdq = row_above_gdq.copy()
             k += 1
-<<<<<<< HEAD
-        fits.writeto("jumpgdq.fits", gdq, overwrite=True)
-=======
         # remove redundant bits in pixels that have jump flagged but were
         # already flagged as do_not_use or saturated.
         gdq[gdq == np.bitwise_or(dqflags['DO_NOT_USE'], dqflags['JUMP_DET'])] = \
                 dqflags['DO_NOT_USE']
         gdq[gdq == np.bitwise_or(dqflags['SATURATED'], dqflags['JUMP_DET'])] = \
                 dqflags['SATURATED']
->>>>>>> 41259f3f
 
         #  This is the flag that controls the flagging of snowballs.
         if expand_large_events:
