--- conflicted
+++ resolved
@@ -56,13 +56,9 @@
     minimum_groups=3,
     minimum_sigclip_groups=100,
     only_use_ints=True,
-<<<<<<< HEAD
     min_diffs_single_pass=10,
-=======
-    min_grps_single_pass=10,
     mask_persist_grps_next_int=True,
     persist_grps_flagged=25,
->>>>>>> ef259a57
 ):
     """
     This is the high-level controlling routine for the jump detection process.
@@ -761,10 +757,10 @@
     ----------
     grp : int
         The location of the shower
-    
+
     ngrps : int
         The number of groups in the integration
-    
+
     num_grps_masked : int
         The requested number of groups to be flagged after the shower
 
