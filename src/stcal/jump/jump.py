import logging
import multiprocessing
import time
<<<<<<< HEAD
import warnings
import cv2 as cv
=======
>>>>>>> 4ddddf8e
import numpy as np
import cv2 as cv
import astropy.stats as stats

from astropy.convolution import Ring2DKernel
from astropy.convolution import convolve


from . import constants
from . import twopoint_difference as twopt

log = logging.getLogger(__name__)
log.setLevel(logging.DEBUG)


def detect_jumps(
    frames_per_group,
    data,
    gdq,
    pdq,
    err,
    gain_2d,
    readnoise_2d,
    rejection_thresh,
    three_grp_thresh,
    four_grp_thresh,
    max_cores,
    max_jump_to_flag_neighbors,
    min_jump_to_flag_neighbors,
    flag_4_neighbors,
    dqflags,
    after_jump_flag_dn1=0.0,
    after_jump_flag_n1=0,
    after_jump_flag_dn2=0.0,
    after_jump_flag_n2=0,
    min_sat_area=1,
    min_jump_area=5,
    expand_factor=2.0,
    use_ellipses=False,
    sat_required_snowball=True,
    expand_large_events=False,
    sat_expand=2,
    min_sat_radius_extend=2.5,
    find_showers=False,
    edge_size=25,
    extend_snr_threshold=1.2,
    extend_min_area=90,
    extend_inner_radius=1,
    extend_outer_radius=2.6,
    extend_ellipse_expand_ratio=1.2,
    grps_masked_after_shower=5,
    max_extended_radius=200,
    minimum_groups=3,
    minimum_sigclip_groups=100,
    only_use_ints=True,
    mask_persist_grps_next_int=True,
    persist_grps_flagged=25,
):
    """
    This is the high-level controlling routine for the jump detection process.
    It loads and sets the various input data and parameters needed by each of
    the individual detection methods and then calls the detection methods in
    turn.

    Note that the detection methods are currently set up on the assumption
    that the input science and error data arrays will be in units of
    electrons, hence this routine scales those input arrays by the detector
    gain. The methods assume that the read noise values will be in units
    of DN.

    The gain is applied to the science data and error arrays using the
    appropriate instrument- and detector-dependent values for each pixel of an
    image.  Also, a 2-dimensional read noise array with appropriate values for
    each pixel is passed to the detection methods.

    Parameters
    ----------
    frames_per_group : int
        number of frames per group

    data : float, 4D array
        science array

    gdq : int, 4D array
        group dq array

    pdq : int, 2D array
        pixelg dq array

    err : float, 4D array
        error array

    gain_2d : float, 2D array
        gain for all pixels

    readnoise_2d : float, 2D array
        readnoise for all pixels

    rejection_thresh : float
        The 'normal' cosmic ray sigma rejection threshold for ramps with more
        than 4 groups

    three_grp_thresh : float
        cosmic ray sigma rejection threshold for ramps having 3 groups

    four_grp_thresh : float
        cosmic ray sigma rejection threshold for ramps having 4 groups

    max_cores: str
        Maximum number of cores to use for multiprocessing. Available choices
        are 'none' (which will create one process), 'quarter', 'half', 'all'
        (of available cpu cores).

    max_jump_to_flag_neighbors : float
        value in units of sigma that sets the upper limit for flagging of
        neighbors. Any jump above this cutoff will not have its neighbors
        flagged.

    min_jump_to_flag_neighbors : float
        value in units of sigma that sets the lower limit for flagging of
        neighbors (marginal detections). Any primary jump below this value will
        not have its neighbors flagged.

    flag_4_neighbors: bool
        if set to True (default is True), it will cause the four perpendicular
        neighbors of all detected jumps to also be flagged as a jump.

    dqflags: dict
        A dictionary with at least the following keywords:
        DO_NOT_USE, SATURATED, JUMP_DET, NO_GAIN_VALUE, GOOD

    after_jump_flag_dn1 : float
        Jumps with amplitudes above the specified DN value will have subsequent
        groups flagged with the number determined by the after_jump_flag_n1

    after_jump_flag_n1 : int
        Gives the number of groups to flag after jumps with DN values above that
        given by after_jump_flag_dn1

    after_jump_flag_dn2 : float
        Jumps with amplitudes above the specified DN value will have subsequent
        groups flagged with the number determined by the after_jump_flag_n2

    after_jump_flag_n2 : int
        Gives the number of groups to flag after jumps with DN values above that
        given by after_jump_flag_dn2

    min_sat_area : float
        The minimum area of saturated pixels at the center of a snowball. Only
        contours with area above the minimum will create snowballs.

    min_jump_area : float
        The minimum contour area to trigger the creation of enclosing ellipses
        or circles.

    expand_factor : float
        The factor that is used to increase the size of the enclosing
        circle/ellipse jump flagged pixels.

    use_ellipses : deprecated

    sat_required_snowball : bool
        If true there must be a saturation circle within the radius of the jump
        circle to trigger the creation of a snowball. All true snowballs appear
        to have at least one saturated pixel.

    edge_size : int
        The distance from the edge of the detector where saturated cores are not
        required for snowball detection

    expand_large_events : bool
        When True this triggers the flagging of snowballs for NIR detectors.

    sat_expand : int
        The number of pixels to expand the saturated core of detected snowballs

    find_showers : boolean
        Turns on the flagging of the faint extended emission of MIRI showers

    extend_snr_threshold : float
        The SNR minimum for the detection of faint extended showers in MIRI

    extend_min_area : float
        The required minimum area of extended emission after convolution for the
        detection of showers in MIRI

    extend_inner_radius : float
        The inner radius of the Ring2DKernal that is used for the detection of
        extended emission in showers

    extend_outer_radius : float
        The outer radius of the Ring2DKernal that is used for the detection of
        extended emission in showers

    extend_ellipse_expand_ratio : float
        Multiplicative factor to expand the radius of the ellipse fit to the
        detected extended emission in MIRI showers

    grps_masked_after_shower : int
        Number of groups after detected extended emission to flag as a jump for
        MIRI showers

    max_extended_radius : int
        The maximum radius for any extension of saturation or jump

    min_sat_radius_extend : float
        The minimum radius of the saturated core of a snowball for the core to
        be extended

    Returns
    -------
    gdq : int, 4D array
        updated group dq array

    pdq : int, 2D array
        updated pixel dq array
    """
    constants.update_dqflags(dqflags)  # populate dq flags
    sat_flag = dqflags["SATURATED"]
    jump_flag = dqflags["JUMP_DET"]
    refpix_flag = dqflags["REFERENCE_PIXEL"]
    number_extended_events = 0
    # Flag the pixeldq where the gain is <=0 or NaN so they will be ignored
    wh_g = np.where(gain_2d <= 0.0)
    if len(wh_g[0] > 0):
        pdq[wh_g] = np.bitwise_or(pdq[wh_g], dqflags["NO_GAIN_VALUE"])
        pdq[wh_g] = np.bitwise_or(pdq[wh_g], dqflags["DO_NOT_USE"])

    wh_g = np.where(np.isnan(gain_2d))
    if len(wh_g[0] > 0):
        pdq[wh_g] = np.bitwise_or(pdq[wh_g], dqflags["NO_GAIN_VALUE"])
        pdq[wh_g] = np.bitwise_or(pdq[wh_g], dqflags["DO_NOT_USE"])

    # Apply gain to the SCI, ERR, and readnoise arrays so they're in units
    # of electrons
    data *= gain_2d
    err *= gain_2d
    readnoise_2d *= gain_2d
    # also apply to the after_jump thresholds
    after_jump_flag_e1 = after_jump_flag_dn1 * np.nanmedian(gain_2d)
    after_jump_flag_e2 = after_jump_flag_dn2 * np.nanmedian(gain_2d)

    # Apply the 2-point difference method as a first pass
    log.info("Executing two-point difference method")
    start = time.time()

    # Set parameters of input data shape
    n_rows = data.shape[-2]
    n_cols = data.shape[-1]
    n_groups = data.shape[1]
    n_ints = data.shape[0]

    row_above_gdq = np.zeros((n_ints, n_groups, n_cols), dtype=np.uint8)
    previous_row_above_gdq = np.zeros((n_ints, n_groups, n_cols), dtype=np.uint8)
    row_below_gdq = np.zeros((n_ints, n_groups, n_cols), dtype=np.uint8)

    # figure out how many slices to make based on 'max_cores'
    max_available = multiprocessing.cpu_count()
    n_slices = calc_num_slices(n_rows, max_cores, max_available)
    if n_slices == 1:
        gdq, row_below_dq, row_above_dq, total_primary_crs, stddev = twopt.find_crs(
            data,
            gdq,
            readnoise_2d,
            rejection_thresh,
            three_grp_thresh,
            four_grp_thresh,
            frames_per_group,
            flag_4_neighbors,
            max_jump_to_flag_neighbors,
            min_jump_to_flag_neighbors,
            dqflags,
            after_jump_flag_e1=after_jump_flag_e1,
            after_jump_flag_n1=after_jump_flag_n1,
            after_jump_flag_e2=after_jump_flag_e2,
            after_jump_flag_n2=after_jump_flag_n2,
            copy_arrs=False,
            minimum_groups=3,
            minimum_sigclip_groups=minimum_sigclip_groups,
            only_use_ints=only_use_ints,
        )
        # remove redundant bits in pixels that have jump flagged but were
        # already flagged as do_not_use or saturated.
        gdq[gdq == np.bitwise_or(dqflags['DO_NOT_USE'], dqflags['JUMP_DET'])] = \
            dqflags['DO_NOT_USE']
        gdq[gdq == np.bitwise_or(dqflags['SATURATED'], dqflags['JUMP_DET'])] = \
            dqflags['SATURATED']
        #  This is the flag that controls the flagging of snowballs.
        if expand_large_events:
            gdq, total_snowballs = flag_large_events(
                gdq,
                jump_flag,
                sat_flag,
                min_sat_area=min_sat_area,
                min_jump_area=min_jump_area,
                expand_factor=expand_factor,
                sat_required_snowball=sat_required_snowball,
                min_sat_radius_extend=min_sat_radius_extend,
                edge_size=edge_size,
                sat_expand=sat_expand,
                max_extended_radius=max_extended_radius,
                mask_persist_grps_next_int=mask_persist_grps_next_int,
                persist_grps_flagged=persist_grps_flagged,
            )
            log.info("Total snowballs = %i", total_snowballs)
            number_extended_events = total_snowballs
        if find_showers:
            gdq, num_showers = find_faint_extended(
                data,
                gdq,
                pdq,
                readnoise_2d,
                frames_per_group,
                minimum_sigclip_groups,
                snr_threshold=extend_snr_threshold,
                min_shower_area=extend_min_area,
                inner=extend_inner_radius,
                outer=extend_outer_radius,
                sat_flag=sat_flag,
                jump_flag=jump_flag,
                refpix_flag=refpix_flag,
                ellipse_expand=extend_ellipse_expand_ratio,
                num_grps_masked=grps_masked_after_shower,
                max_extended_radius=max_extended_radius,
            )
            log.info("Total showers= %i", num_showers)
            number_extended_events = num_showers
    else:
        yinc = int(n_rows // n_slices)
        slices = []
        # Slice up data, gdq, readnoise_2d into slices
        # Each element of slices is a tuple of
        # (data, gdq, readnoise_2d, rejection_thresh, three_grp_thresh,
        #  four_grp_thresh, nframes)

        # must copy arrays here, find_crs will make copies but if slices
        # are being passed in for multiprocessing then the original gdq will be
        # modified unless copied beforehand.
        gdq = gdq.copy()
        data = data.copy()
        copy_arrs = False  # we don't need to copy arrays again in find_crs
        for i in range(n_slices - 1):
            slices.insert(
                i,
                (
<<<<<<< HEAD
                    data[:, :, i * yinc: (i + 1) * yinc, :],
                    gdq[:, :, i * yinc: (i + 1) * yinc, :],
                    readnoise_2d[i * yinc: (i + 1) * yinc, :],
=======
                    data[:, :, i * yinc : (i + 1) * yinc, :],
                    gdq[:, :, i * yinc : (i + 1) * yinc, :].copy(),
                    readnoise_2d[i * yinc : (i + 1) * yinc, :],
>>>>>>> 4ddddf8e
                    rejection_thresh,
                    three_grp_thresh,
                    four_grp_thresh,
                    frames_per_group,
                    flag_4_neighbors,
                    max_jump_to_flag_neighbors,
                    min_jump_to_flag_neighbors,
                    dqflags,
                    after_jump_flag_e1,
                    after_jump_flag_n1,
                    after_jump_flag_e2,
                    after_jump_flag_n2,
                    copy_arrs,
                    minimum_groups,
                    minimum_sigclip_groups,
                    only_use_ints,
                ),
            )

        # last slice get the rest
        slices.insert(
            n_slices - 1,
            (
<<<<<<< HEAD
                data[:, :, (n_slices - 1) * yinc: n_rows, :],
                gdq[:, :, (n_slices - 1) * yinc: n_rows, :],
                readnoise_2d[(n_slices - 1) * yinc: n_rows, :],
=======
                data[:, :, (n_slices - 1) * yinc : n_rows, :],
                gdq[:, :, (n_slices - 1) * yinc : n_rows, :].copy() ,
                readnoise_2d[(n_slices - 1) * yinc : n_rows, :],
>>>>>>> 4ddddf8e
                rejection_thresh,
                three_grp_thresh,
                four_grp_thresh,
                frames_per_group,
                flag_4_neighbors,
                max_jump_to_flag_neighbors,
                min_jump_to_flag_neighbors,
                dqflags,
                after_jump_flag_e1,
                after_jump_flag_n1,
                after_jump_flag_e2,
                after_jump_flag_n2,
                copy_arrs,
                minimum_groups,
                minimum_sigclip_groups,
                only_use_ints,
            ),
        )
        log.info("Creating %d processes for jump detection ", n_slices)
        pool = multiprocessing.Pool(processes=n_slices)
######### JUST FOR DEBUGGING #########################
#        pool = multiprocessing.Pool(processes=1)
        # Starts each slice in its own process. Starmap allows more than one
        # parameter to be passed.
        real_result = pool.starmap(twopt.find_crs, slices)
        pool.close()
        pool.join()
        k = 0

        # Reconstruct gdq, the row_above_gdq, and the row_below_gdq from the
        # slice result
        total_primary_crs = 0
        ngrps = gdq.shape[1]
        nrows = gdq.shape[2]
        ncols = gdq.shape[3]
        if only_use_ints:
            stddev = np.zeros((ngrps - 1, nrows, ncols), dtype=np.float32)
        else:
            stddev = np.zeros((nrows, ncols), dtype=np.float32)
        for resultslice in real_result:
            if len(real_result) == k + 1:  # last result
                gdq[:, :, k * yinc: n_rows, :] = resultslice[0]
                if only_use_ints:
                    stddev[:, k * yinc: n_rows, :] = resultslice[4]
                else:
                    stddev[k * yinc: n_rows, :] = resultslice[4]
            else:
                gdq[:, :, k * yinc: (k + 1) * yinc, :] = resultslice[0]
                if only_use_ints:
                    stddev[:, k * yinc: (k + 1) * yinc, :] = resultslice[4]
                else:
                    stddev[k * yinc : (k + 1) * yinc, :] = resultslice[4]
            row_below_gdq[:, :, :] = resultslice[1]
            row_above_gdq[:, :, :] = resultslice[2]
            total_primary_crs += resultslice[3]
            if k != 0:
                # For all but the first slice, flag any CR neighbors in the top
                # row of the previous slice and flag any neighbors in the
                # bottom row of this slice saved from the top of the previous
                # slice
                gdq[:, :, k * yinc - 1, :] = np.bitwise_or(gdq[:, :, k * yinc - 1, :], row_below_gdq[:, :, :])
                gdq[:, :, k * yinc, :] = np.bitwise_or(
                    gdq[:, :, k * yinc, :], previous_row_above_gdq[:, :, :]
                )

            # save the neighbors to be flagged that will be in the next slice
            previous_row_above_gdq = row_above_gdq.copy()
            k += 1
        # remove redundant bits in pixels that have jump flagged but were
        # already flagged as do_not_use or saturated.
        gdq[gdq == np.bitwise_or(dqflags['DO_NOT_USE'], dqflags['JUMP_DET'])] = \
<<<<<<< HEAD
            dqflags['DO_NOT_USE']
        gdq[gdq == np.bitwise_or(dqflags['SATURATED'], dqflags['JUMP_DET'])] = \
            dqflags['SATURATED']
=======
                dqflags['DO_NOT_USE']
        gdq[gdq == np.bitwise_or(dqflags['SATURATED'], dqflags['JUMP_DET'])] = \
                dqflags['SATURATED']
>>>>>>> 4ddddf8e

        #  This is the flag that controls the flagging of snowballs.
        if expand_large_events:
            gdq, total_snowballs = flag_large_events(
                gdq,
                jump_flag,
                sat_flag,
                min_sat_area=min_sat_area,
                min_jump_area=min_jump_area,
                expand_factor=expand_factor,
                sat_required_snowball=sat_required_snowball,
                min_sat_radius_extend=min_sat_radius_extend,
                edge_size=edge_size,
                sat_expand=sat_expand,
                max_extended_radius=max_extended_radius,
                mask_persist_grps_next_int=mask_persist_grps_next_int,
                persist_grps_flagged=persist_grps_flagged,
            )
            log.info("Total snowballs = %i", total_snowballs)
            number_extended_events = total_snowballs
        if find_showers:
            gdq, num_showers = find_faint_extended(
                data,
                gdq,
                pdq,
                readnoise_2d,
                frames_per_group,
                minimum_sigclip_groups,
                snr_threshold=extend_snr_threshold,
                min_shower_area=extend_min_area,
                inner=extend_inner_radius,
                outer=extend_outer_radius,
                sat_flag=sat_flag,
                jump_flag=jump_flag,
                refpix_flag=refpix_flag,
                ellipse_expand=extend_ellipse_expand_ratio,
                num_grps_masked=grps_masked_after_shower,
                max_extended_radius=max_extended_radius,
            )
            log.info("Total showers= %i", num_showers)
            number_extended_events = num_showers
    elapsed = time.time() - start
    log.info("Total elapsed time = %g sec", elapsed)

    # Back out the applied gain to the SCI, ERR, and readnoise arrays so they're
    #    back in units of DN
    data /= gain_2d
    err /= gain_2d
    readnoise_2d /= gain_2d
    # Return the updated data quality arrays
    return gdq, pdq, total_primary_crs, number_extended_events, stddev


def flag_large_events(
    gdq,
    jump_flag,
    sat_flag,
    min_sat_area=1,
    min_jump_area=6,
    expand_factor=2.0,
    sat_required_snowball=True,
    min_sat_radius_extend=2.5,
    sat_expand=2,
    edge_size=25,
    max_extended_radius=200,
    mask_persist_grps_next_int=True,
    persist_grps_flagged=5,
):
    """
    This routine controls the creation of expanded regions that are flagged as
    jumps.

    These events are called snowballs for the NIR. While they are most commonly
    circular, there are elliptical ones. This routine does not handle the
    detection of MIRI showers.

    Parameters
    ----------
    gdq : int, 4D array
        Group dq array
    jump_flag : int
        DQ flag for jump detection.
    sat_flag: int
        DQ flag for saturation
    min_sat_area : int
        The minimum area of saturated pixels within the jump circle to trigger
        the creation of a snowball.
    min_jump_area : int
        The minimum area of a contour to cause the creation of the
        minimum enclosing ellipse or circle.
    expand_factor : float
        The factor that increases the size of the snowball or enclosing ellipse.
    sat_required_snowball : bool
        Require that there is a saturated pixel within the radius of the jump
        circle to trigger the formation of a snowball.
    min_sat_radius_extend : float
        The smallest radius to trigger extension of the saturated core
    sat_expand : int
        The number of pixels to extend the saturated core by
    edge_size : int
        The distance from the edge of the detector where saturation is not
        required for a snowball to be created
    max_extended_radius : int
        The largest radius that a snowball or shower can be extended
    mask_persist_grps_next_int : bool
        The flag to turn on the extension of the flagging of the saturated cores of
        snowballs.
    persist_grps_flagged : int
        How many groups to be flagged when the saturated cores are extended into
        subsequent integrations
    Returns
    -------
    total Snowballs

    """
    log.info("Flagging Snowballs")

    n_showers_grp = []
    total_snowballs = 0
    nints, ngrps, nrows, ncols = gdq.shape
    persist_jumps = np.zeros(shape=(nints, gdq.shape[2], gdq.shape[3]), dtype=np.uint8)
    for integration in range(nints):
        for group in range(1, ngrps):
            current_gdq = gdq[integration, group, :, :]
            current_sat = np.bitwise_and(current_gdq, sat_flag)
            prev_gdq = gdq[integration, group - 1, :, :]
            prev_sat = np.bitwise_and(prev_gdq, sat_flag)
            not_prev_sat = np.logical_not(prev_sat)
            new_sat = current_sat * not_prev_sat
            sat_ellipses = find_ellipses(new_sat, sat_flag, min_sat_area)
            # find the ellipse parameters for jump regions
            jump_ellipses = find_ellipses(gdq[integration, group, :, :], jump_flag, min_jump_area)
            if sat_required_snowball:
                low_threshold = edge_size
                high_threshold = max(0, nrows - edge_size)
                gdq, snowballs, persist_jumps = make_snowballs(
                    gdq,
                    integration,
                    group,
                    jump_ellipses,
                    sat_ellipses,
                    low_threshold,
                    high_threshold,
                    min_sat_radius_extend,
                    sat_expand,
                    sat_flag,
                    jump_flag,
                    max_extended_radius,
                    persist_jumps,
                )
            else:
                snowballs = jump_ellipses
            n_showers_grp.append(len(snowballs))
            total_snowballs += len(snowballs)
            gdq, num_events = extend_ellipses(
                gdq,
                integration,
                group,
                snowballs,
                sat_flag,
                jump_flag,
                expansion=expand_factor,
                num_grps_masked=0,
                max_extended_radius=max_extended_radius,
            )

    #  Test to see if the flagging of the saturated cores will be extended into the
    #  subsequent integrations. Persist_jumps contains all the pixels that were saturated
    #  in the cores of snowballs.
    if mask_persist_grps_next_int:
        for intg in range(1, nints):
            if persist_grps_flagged >= 1:
                last_grp_flagged = min(persist_grps_flagged, ngrps)
                gdq[intg, 1:last_grp_flagged, :, :] = np.bitwise_or(gdq[intg, 1:last_grp_flagged, :, :],
                                                                    np.repeat(persist_jumps[intg - 1, np.newaxis, :, :],
                                                                    last_grp_flagged - 1, axis=0))
    return gdq, total_snowballs

def extend_saturation(
    cube, grp, sat_ellipses, sat_flag, jump_flag, min_sat_radius_extend, persist_jumps,
    expansion=2, max_extended_radius=200
):
    ngroups, nrows, ncols = cube.shape
    image = np.zeros(shape=(nrows, ncols, 3), dtype=np.uint8)
    persist_image = np.zeros(shape=(nrows, ncols, 3), dtype=np.uint8)
    outcube = cube.copy()
    for ellipse in sat_ellipses:
        ceny = ellipse[0][0]
        cenx = ellipse[0][1]
        minor_axis = min(ellipse[1][1], ellipse[1][0])
        if minor_axis > min_sat_radius_extend:
            axis1 = ellipse[1][0] + expansion
            axis2 = ellipse[1][1] + expansion
            alpha = ellipse[2]
            axis1 = min(axis1, max_extended_radius)
            axis2 = min(axis2, max_extended_radius)
            image = cv.ellipse(
                image,
                (round(ceny), round(cenx)),
                (round(axis1 / 2), round(axis2 / 2)),
                alpha,
                0,
                360,
                (0, 0, 22),  # in the RGB cube, set blue plane pixels of the ellipse to 22
                -1,
            )
            #  Create another non-extended ellipse that is used to create the
            #  persist_jumps for this integration. This will be used to mask groups
            #  in subsequent integrations.
            sat_ellipse = image[:, :, 2]  # extract the Blue plane of the image
            saty, satx = np.where(sat_ellipse == 22)  # find all the ellipse pixels in the ellipse
            outcube[grp:, saty, satx] = sat_flag
            persist_image = cv.ellipse(
                persist_image,
                (round(ceny), round(cenx)),
                (round(ellipse[1][0] / 2), round(ellipse[1][1] / 2)),
                alpha,
                0,
                360,
                (0, 0, 22),
                -1,
            )
            persist_ellipse = persist_image[:, :, 2]
            persist_saty, persist_satx = np.where(persist_ellipse == 22)
            persist_jumps[persist_saty, persist_satx] = jump_flag
    return outcube, persist_jumps


def extend_ellipses(
    gdq_cube,
    intg,
    grp,
    ellipses,
    sat_flag,
    jump_flag,
    expansion=1.9,
    expand_by_ratio=True,
    num_grps_masked=1,
    max_extended_radius=200,
):
    # For a given DQ plane it will use the list of ellipses to create
    #  expanded ellipses of pixels with
    # the jump flag set.
    out_gdq_cube = gdq_cube.copy()
    plane = gdq_cube[intg, grp, :, :].copy()
    ncols = plane.shape[1]
    nrows = plane.shape[0]
    image = np.zeros(shape=(nrows, ncols, 3), dtype=np.uint8)
    num_ellipses = len(ellipses)
    for ellipse in ellipses:
        ceny = ellipse[0][0]
        cenx = ellipse[0][1]
        # Expand the ellipse by the expansion factor. The number of pixels
        # added to both axes is
        # the number of pixels added to the minor axis. This prevents very
        # large flagged ellipses
        # with high axis ratio ellipses. The major and minor axis are not
        # always the same index.
        # Therefore, we have to test to find which is actually the minor axis.
        if expand_by_ratio:
            if ellipse[1][1] < ellipse[1][0]:
                axis1 = ellipse[1][0] + (expansion - 1.0) * ellipse[1][1]
                axis2 = ellipse[1][1] * expansion
            else:
                axis1 = ellipse[1][0] * expansion
                axis2 = ellipse[1][1] + (expansion - 1.0) * ellipse[1][0]
        else:
            axis1 = ellipse[1][0] + expansion
            axis2 = ellipse[1][1] + expansion
        axis1 = min(axis1, max_extended_radius)
        axis2 = min(axis2, max_extended_radius)
        alpha = ellipse[2]
        image = cv.ellipse(
            image,
            (round(ceny), round(cenx)),
            (round(axis1 / 2), round(axis2 / 2)),
            alpha,
            0,
            360,
            (0, 0, jump_flag),
            -1,
        )
        jump_ellipse = image[:, :, 2]
        ngrps = gdq_cube.shape[1]
        last_grp = find_last_grp(grp, ngrps, num_grps_masked)
        #  This loop will flag the number of groups
        for flg_grp in range(grp, last_grp):
            sat_pix = np.bitwise_and(gdq_cube[intg, flg_grp, :, :], sat_flag)
            saty, satx = np.where(sat_pix == sat_flag)
            jump_ellipse[saty, satx] = 0
            out_gdq_cube[intg, flg_grp, :, :] = np.bitwise_or(gdq_cube[intg, flg_grp, :, :], jump_ellipse)
    diff_cube = out_gdq_cube - gdq_cube
    return out_gdq_cube, num_ellipses

def find_last_grp(grp, ngrps, num_grps_masked):
    """
    Parameters
    ----------
    grp : int
        The location of the shower
    
    ngrps : int
        The number of groups in the integration
    
    num_grps_masked : int
        The requested number of groups to be flagged after the shower

<<<<<<< HEAD
def find_last_grp(grp, ngrps, num_grps_masked_after):
    num_grps_masked_after += 1
    last_grp = min(grp + num_grps_masked_after, ngrps)
=======
    Returns
    -------
    last_grp : int
        The index of the last group to flag for the shower

    """
    num_grps_masked += 1
    last_grp = min(grp + num_grps_masked, ngrps)
>>>>>>> 4ddddf8e
    return last_grp

def find_circles(dqplane, bitmask, min_area):
    # Using an input DQ plane this routine will find the groups of pixels with at least the minimum
    # area and return a list of the minimum enclosing circle parameters.
    pixels = np.bitwise_and(dqplane, bitmask)
    contours, hierarchy = cv.findContours(pixels, cv.RETR_EXTERNAL, cv.CHAIN_APPROX_SIMPLE)
    bigcontours = [con for con in contours if cv.contourArea(con) >= min_area]
    return [cv.minEnclosingCircle(con) for con in bigcontours]


def find_ellipses(dqplane, bitmask, min_area):
    # Using an input DQ plane this routine will find the groups of pixels with
    # at least the minimum
    # area and return a list of the minimum enclosing ellipse parameters.
    pixels = np.bitwise_and(dqplane, bitmask)
    contours, hierarchy = cv.findContours(pixels, cv.RETR_EXTERNAL, cv.CHAIN_APPROX_SIMPLE)
    bigcontours = [con for con in contours if cv.contourArea(con) > min_area]
    # minAreaRect is used because fitEllipse requires 5 points and it is
    # possible to have a contour
    # with just 4 points.
    return [cv.minAreaRect(con) for con in bigcontours]


def make_snowballs(
    gdq,
    integration,
    group,
    jump_ellipses,
    sat_ellipses,
    low_threshold,
    high_threshold,
    min_sat_radius,
    expansion,
    sat_flag,
    jump_flag,
    max_extended_radius,
    persist_jumps,
):
    # This routine will create a list of snowballs (ellipses) that have the
    # center
    # of the saturation circle within the enclosing jump rectangle.
    snowballs = []
    num_groups = gdq.shape[1]
    for jump in jump_ellipses:
        # center of jump should be saturated
        jump_center = jump[0]
        if (
            # if center of the jump ellipse is not saturated in this group and is saturated in
            # the next group add the jump ellipse to the snowball list
            group < (num_groups - 1)
            and gdq[integration, group + 1, round(jump_center[1]), round(jump_center[0])] == sat_flag
            and gdq[integration, group, round(jump_center[1]), round(jump_center[0])] != sat_flag
        ) or (
            # if the jump ellipse is near the edge, do not require saturation in the
            # center of the jump ellipse
            near_edge(jump, low_threshold, high_threshold)
        ):
            snowballs.append(jump)
        else:
            for sat in sat_ellipses:
                # center of saturation is within the enclosing jump rectangle
                if (
                    point_inside_ellipse(sat[0], jump)
                    and gdq[integration, group, round(jump_center[1]), round(jump_center[0])] == sat_flag
                    and jump not in snowballs
                ):
                    snowballs.append(jump)
    # extend the saturated ellipses that are larger than the min_sat_radius
    gdq[integration, :, :, :], persist_jumps[integration, :, :] = extend_saturation(
        gdq[integration, :, :, :],
        group,
        sat_ellipses,
        sat_flag,
        jump_flag,
        min_sat_radius,
        persist_jumps[integration, :, :],
        expansion=expansion,
        max_extended_radius=max_extended_radius,
    )

    return gdq, snowballs, persist_jumps


def point_inside_ellipse(point, ellipse):
    delta_center = np.sqrt((point[0] - ellipse[0][0]) ** 2 + (point[1] - ellipse[0][1]) ** 2)
    minor_axis = min(ellipse[1][0], ellipse[1][1])

    return delta_center < minor_axis


def near_edge(jump, low_threshold, high_threshold):
    #  This routing tests whether the center of a jump is close to the edge of
    # the detector. Jumps that are within the threshold will not require a
    # saturated core since this may be off the detector
    return (
        jump[0][0] < low_threshold
        or jump[0][1] < low_threshold
        or jump[0][0] > high_threshold
        or jump[0][1] > high_threshold
    )


def find_faint_extended(
    indata,
    ingdq,
    pdq,
    readnoise_2d,
    nframes,
    minimum_sigclip_groups,
    snr_threshold=1.3,
    min_shower_area=40,
    inner=1,
    outer=2,
    donotuse_flag = 1,
    sat_flag=2,
    jump_flag=4,
    refpix_flag=2147483648,
    ellipse_expand=1.1,
    num_grps_masked=25,
    max_extended_radius=200,
    min_diffs_for_shower=10,
):
    """
    Parameters
    ----------
      indata : float, 4D array
          Science array.
      gdq : int, 2D array
          Group dq array.
      readnoise_2d : float, 2D array
          Readnoise for all pixels.
      nframes : int
          The number frames that are averaged in the group.
      snr_threshold : float
          The signal-to-noise ratio threshold for detection of extended
          emission.
      min_shower_area : int
          The minimum area for a group of pixels to be flagged as a shower.
      inner: int
          The inner radius of the ring_2D_kernal used for the convolution.
      outer : int
          The outer radius of the ring_2D_kernal used for the convolution.
      sat_flag : int
          The integer value of the saturation flag.
      jump_flag : int
          The integer value of the jump flag
      ellipse_expand: float
          The relative increase in the size of the fitted ellipse to be
          applied to the shower.
    num_grps_masked: int
        The number of groups after the detected shower to be flagged as jump.
    max_extended_radius: int
        The upper limit for the extension of saturation and jump

    Returns
    -------
    gdq : int, 4D array
      updated group dq array.
    number_ellipse : int
    Total number of showers detected.

    """
<<<<<<< HEAD
    log.info("Flagging Showers")
    gdq = ingdq.copy()
=======
    read_noise_2d_sqr = readnoise_2d**2
>>>>>>> 4ddddf8e
    data = indata.copy()
    nints = data.shape[0]
    ngrps = data.shape[1]
    num_grps_donotuse = 0
    for integ in range(nints):
        for grp in range(ngrps):
            if np.all(np.bitwise_and(gdq[integ, grp, :, :], donotuse_flag)):
                num_grps_donotuse += 1
    total_diffs = nints * (ngrps - 1) - num_grps_donotuse
    if total_diffs < min_diffs_for_shower:
        log.warning("Not enough differences for shower detections")
        return ingdq, 0
    read_noise_2 = readnoise_2d**2
    jump_dnu_flag = jump_flag + donotuse_flag
    sat_dnu_flag = sat_flag + donotuse_flag
    data[gdq == jump_dnu_flag] = np.nan
    data[gdq == sat_dnu_flag] = np.nan
    data[gdq == sat_flag] = np.nan
    data[gdq == jump_flag] = np.nan
    data[gdq == donotuse_flag] = np.nan
    refy, refx = np.where(pdq == refpix_flag)
    gdq[:, :, refy, refx] = donotuse_flag
    first_diffs = np.diff(data, axis=1)

    all_ellipses = []

    first_diffs_masked = np.ma.masked_array(first_diffs, mask=np.isnan(first_diffs))
    if nints > minimum_sigclip_groups:
        mean, median, stddev = stats.sigma_clipped_stats(first_diffs_masked, sigma=5, axis=0)
    else:
        median_diffs = np.nanmedian(first_diffs_masked, axis=(0, 1))
        sigma = np.sqrt(np.abs(median_diffs) + read_noise_2 / nframes)

    warnings.filterwarnings("ignore")
    for intg in range(nints):
        # calculate sigma for each pixel
<<<<<<< HEAD
        if nints < minimum_sigclip_groups:
            # The difference from the median difference for each group
            if intg > 0:
                e_jump = first_diffs_masked[intg] - median_diffs[np.newaxis, :, :]

                # SNR ratio of each diff.
                ratio = np.abs(e_jump) / sigma[np.newaxis, :, :]
            else:
                median_diffs = np.nanmedian(first_diffs_masked[intg], axis=0)
                sigma = np.sqrt(np.abs(median_diffs) + read_noise_2 / nframes)
                # The difference from the median difference for each group
                e_jump = first_diffs_masked[intg] - median_diffs[np.newaxis, :, :]
                # SNR ratio of each diff.
                ratio = np.abs(e_jump) / sigma[np.newaxis, :, :]
                median_diffs = np.nanmedian(first_diffs_masked, axis=(0, 1))
                sigma = np.sqrt(np.abs(median_diffs) + read_noise_2 / nframes)
=======
        if nints <= minimum_sigclip_groups:
            median_diffs = np.nanmedian(first_diffs_masked[intg], axis=0)
            sigma = np.sqrt(np.abs(median_diffs) + read_noise_2d_sqr / nframes)
            # The difference from the median difference for each group
            e_jump = first_diffs_masked[intg] - median_diffs[np.newaxis, :, :]
            # SNR ratio of each diff.
            ratio = np.abs(e_jump) / sigma[np.newaxis, :, :]
>>>>>>> 4ddddf8e
        #  The convolution kernel creation
        ring_2D_kernel = Ring2DKernel(inner, outer)
        first_good_group = find_first_good_group(gdq[intg, :, :, :], donotuse_flag)
        for grp in range(first_good_group + 1, ngrps):
            if nints >= minimum_sigclip_groups:
                median_diffs = median[grp - 1]
                sigma = stddev[grp - 1]
                # The difference from the median difference for each group
                e_jump = first_diffs_masked[intg] - median_diffs[np.newaxis, :, :]
                # SNR ratio of each diff.
                ratio = np.abs(e_jump) / sigma[np.newaxis, :, :]
            masked_ratio = ratio[grp - 1].copy()

            #  mask pixels that are already flagged as jump
            combined_pixel_mask = np.bitwise_or(gdq[intg, grp, :, :], pdq[:, :])
            jump_pixels_array = np.bitwise_and(combined_pixel_mask, jump_flag)
            jumpy, jumpx = np.where(jump_pixels_array == jump_flag)
            masked_ratio[jumpy, jumpx] = np.nan

            #  mask pixels that are already flagged as sat.
            sat_pixels_array = np.bitwise_and(combined_pixel_mask, sat_flag)
            saty, satx = np.where(sat_pixels_array == sat_flag)
            masked_ratio[saty, satx] = np.nan

            #  mask pixels that are already flagged as do not use
            dnu_pixels_array = np.bitwise_and(combined_pixel_mask, 1)
            dnuy, dnux = np.where(dnu_pixels_array == 1)
            masked_ratio[dnuy, dnux] = np.nan

            masked_smoothed_ratio = convolve(masked_ratio.filled(np.nan), ring_2D_kernel)
            #  mask out the pixels that got refilled by the convolution
            masked_smoothed_ratio[dnuy, dnux] = np.nan
            nrows = ratio.shape[1]
            ncols = ratio.shape[2]
            extended_emission = np.zeros(shape=(nrows, ncols), dtype=np.uint8)
            exty, extx = np.where(masked_smoothed_ratio > snr_threshold)
            extended_emission[exty, extx] = 1

            #  find the contours of the extended emission
            contours, hierarchy = cv.findContours(extended_emission, cv.RETR_EXTERNAL, cv.CHAIN_APPROX_SIMPLE)
            #  get the contours that are above the minimum size
            bigcontours = [con for con in contours if cv.contourArea(con) > min_shower_area]
            #  get the minimum enclosing rectangle which is the same as the
            # minimum enclosing ellipse
            ellipses = [cv.minAreaRect(con) for con in bigcontours]
            expand_by_ratio = True
            expansion = 1.0
            plane = gdq[intg, grp, :, :]
            nrows = plane.shape[0]
            ncols = plane.shape[1]
            image = np.zeros(shape=(nrows, ncols, 3), dtype=np.uint8)
            image2 = np.zeros_like(image)
            cv.drawContours(image2, bigcontours, -1, (0, 0, jump_flag), -1)
            for ellipse in ellipses:
                ceny = ellipse[0][0]
                cenx = ellipse[0][1]
                # Expand the ellipse by the expansion factor. The number of pixels
                # added to both axes is
                # the number of pixels added to the minor axis. This prevents very
                # large flagged ellipses
                # with high axis ratio ellipses. The major and minor axis are not
                # always the same index.
                # Therefore, we have to test to find which is actually the minor axis.
                if expand_by_ratio:
                    if ellipse[1][1] < ellipse[1][0]:
                        axis1 = ellipse[1][0] + (expansion - 1.0) * ellipse[1][1]
                        axis2 = ellipse[1][1] * expansion
                    else:
                        axis1 = ellipse[1][0] * expansion
                        axis2 = ellipse[1][1] + (expansion - 1.0) * ellipse[1][0]
                else:
                    axis1 = ellipse[1][0] + expansion
                    axis2 = ellipse[1][1] + expansion
                axis1 = min(axis1, max_extended_radius)
                axis2 = min(axis2, max_extended_radius)
                alpha = ellipse[2]
                image = cv.ellipse(
                    image,
                    (round(ceny), round(cenx)),
                    (round(axis1 / 2), round(axis2 / 2)),
                    alpha,
                    0,
                    360,
                    (0, 0, jump_flag),
                    -1,
                )
            if len(ellipses) > 0:
                # add all the showers for this integration to the list
                all_ellipses.append([intg, grp, ellipses])
<<<<<<< HEAD
                # Reset the warnings filter to its original state
    warnings.resetwarnings()

=======
    total_showers = 0
>>>>>>> 4ddddf8e
    if all_ellipses:
        #  Now we actually do the flagging of the pixels inside showers.
        # This is deferred until all showers are detected. because the showers
        # can flag future groups and would confuse the detection algorithm if
        # we worked on groups that already had some flagged showers.
        for showers in all_ellipses:
            intg = showers[0]
            grp = showers[1]
            ellipses = showers[2]
            total_showers += len(ellipses)
            gdq, num = extend_ellipses(
                gdq,
                intg,
                grp,
                ellipses,
                sat_flag,
                jump_flag,
                expansion=ellipse_expand,
                expand_by_ratio=True,
                num_grps_masked=num_grps_masked,
                max_extended_radius=max_extended_radius
            )
    return gdq, total_showers

def find_first_good_group(int_gdq, do_not_use):
    ngrps = int_gdq.shape[0]
    skip_grp = True
    first_good_group = 0
    for grp in range(ngrps):
        mask = np.bitwise_and(int_gdq[grp], do_not_use)
        skip_grp = np.all(mask)
        if not skip_grp:
            first_good_group = grp
            break
    return first_good_group

def calc_num_slices(n_rows, max_cores, max_available):
    n_slices = 1
    if max_cores.isnumeric():
        n_slices = int(max_cores)
    elif max_cores.lower() == "none" or max_cores.lower() == "one":
        n_slices = 1
    elif max_cores == "quarter":
        n_slices = max_available // 4 or 1
    elif max_cores == "half":
        n_slices = max_available // 2 or 1
    elif max_cores == "all":
        n_slices = max_available
    # Make sure we don't have more slices than rows or available cores.
    return min([n_rows, n_slices, max_available])<|MERGE_RESOLUTION|>--- conflicted
+++ resolved
@@ -1,11 +1,7 @@
 import logging
 import multiprocessing
 import time
-<<<<<<< HEAD
 import warnings
-import cv2 as cv
-=======
->>>>>>> 4ddddf8e
 import numpy as np
 import cv2 as cv
 import astropy.stats as stats
@@ -351,15 +347,9 @@
             slices.insert(
                 i,
                 (
-<<<<<<< HEAD
                     data[:, :, i * yinc: (i + 1) * yinc, :],
                     gdq[:, :, i * yinc: (i + 1) * yinc, :],
                     readnoise_2d[i * yinc: (i + 1) * yinc, :],
-=======
-                    data[:, :, i * yinc : (i + 1) * yinc, :],
-                    gdq[:, :, i * yinc : (i + 1) * yinc, :].copy(),
-                    readnoise_2d[i * yinc : (i + 1) * yinc, :],
->>>>>>> 4ddddf8e
                     rejection_thresh,
                     three_grp_thresh,
                     four_grp_thresh,
@@ -383,15 +373,9 @@
         slices.insert(
             n_slices - 1,
             (
-<<<<<<< HEAD
                 data[:, :, (n_slices - 1) * yinc: n_rows, :],
                 gdq[:, :, (n_slices - 1) * yinc: n_rows, :],
                 readnoise_2d[(n_slices - 1) * yinc: n_rows, :],
-=======
-                data[:, :, (n_slices - 1) * yinc : n_rows, :],
-                gdq[:, :, (n_slices - 1) * yinc : n_rows, :].copy() ,
-                readnoise_2d[(n_slices - 1) * yinc : n_rows, :],
->>>>>>> 4ddddf8e
                 rejection_thresh,
                 three_grp_thresh,
                 four_grp_thresh,
@@ -463,15 +447,9 @@
         # remove redundant bits in pixels that have jump flagged but were
         # already flagged as do_not_use or saturated.
         gdq[gdq == np.bitwise_or(dqflags['DO_NOT_USE'], dqflags['JUMP_DET'])] = \
-<<<<<<< HEAD
             dqflags['DO_NOT_USE']
         gdq[gdq == np.bitwise_or(dqflags['SATURATED'], dqflags['JUMP_DET'])] = \
             dqflags['SATURATED']
-=======
-                dqflags['DO_NOT_USE']
-        gdq[gdq == np.bitwise_or(dqflags['SATURATED'], dqflags['JUMP_DET'])] = \
-                dqflags['SATURATED']
->>>>>>> 4ddddf8e
 
         #  This is the flag that controls the flagging of snowballs.
         if expand_large_events:
@@ -779,11 +757,6 @@
     num_grps_masked : int
         The requested number of groups to be flagged after the shower
 
-<<<<<<< HEAD
-def find_last_grp(grp, ngrps, num_grps_masked_after):
-    num_grps_masked_after += 1
-    last_grp = min(grp + num_grps_masked_after, ngrps)
-=======
     Returns
     -------
     last_grp : int
@@ -792,7 +765,6 @@
     """
     num_grps_masked += 1
     last_grp = min(grp + num_grps_masked, ngrps)
->>>>>>> 4ddddf8e
     return last_grp
 
 def find_circles(dqplane, bitmask, min_area):
@@ -956,12 +928,8 @@
     Total number of showers detected.
 
     """
-<<<<<<< HEAD
     log.info("Flagging Showers")
     gdq = ingdq.copy()
-=======
-    read_noise_2d_sqr = readnoise_2d**2
->>>>>>> 4ddddf8e
     data = indata.copy()
     nints = data.shape[0]
     ngrps = data.shape[1]
@@ -998,7 +966,6 @@
     warnings.filterwarnings("ignore")
     for intg in range(nints):
         # calculate sigma for each pixel
-<<<<<<< HEAD
         if nints < minimum_sigclip_groups:
             # The difference from the median difference for each group
             if intg > 0:
@@ -1015,15 +982,6 @@
                 ratio = np.abs(e_jump) / sigma[np.newaxis, :, :]
                 median_diffs = np.nanmedian(first_diffs_masked, axis=(0, 1))
                 sigma = np.sqrt(np.abs(median_diffs) + read_noise_2 / nframes)
-=======
-        if nints <= minimum_sigclip_groups:
-            median_diffs = np.nanmedian(first_diffs_masked[intg], axis=0)
-            sigma = np.sqrt(np.abs(median_diffs) + read_noise_2d_sqr / nframes)
-            # The difference from the median difference for each group
-            e_jump = first_diffs_masked[intg] - median_diffs[np.newaxis, :, :]
-            # SNR ratio of each diff.
-            ratio = np.abs(e_jump) / sigma[np.newaxis, :, :]
->>>>>>> 4ddddf8e
         #  The convolution kernel creation
         ring_2D_kernel = Ring2DKernel(inner, outer)
         first_good_group = find_first_good_group(gdq[intg, :, :, :], donotuse_flag)
@@ -1113,13 +1071,10 @@
             if len(ellipses) > 0:
                 # add all the showers for this integration to the list
                 all_ellipses.append([intg, grp, ellipses])
-<<<<<<< HEAD
                 # Reset the warnings filter to its original state
     warnings.resetwarnings()
-
-=======
     total_showers = 0
->>>>>>> 4ddddf8e
+
     if all_ellipses:
         #  Now we actually do the flagging of the pixels inside showers.
         # This is deferred until all showers are detected. because the showers
