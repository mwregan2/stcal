import logging
<<<<<<< HEAD
import warnings
from astropy.io import fits
=======
import multiprocessing
import time
>>>>>>> 4e967f89

import numpy as np
import cv2 as cv

from astropy.convolution import Ring2DKernel
from astropy.convolution import convolve

from . import constants
from . import twopoint_difference as twopt

log = logging.getLogger(__name__)
log.setLevel(logging.DEBUG)


def detect_jumps(frames_per_group, data, gdq, pdq, err,
                 gain_2d, readnoise_2d, rejection_thresh,
                 three_grp_thresh, four_grp_thresh, max_cores,
                 max_jump_to_flag_neighbors,
                 min_jump_to_flag_neighbors, flag_4_neighbors, dqflags,
                 after_jump_flag_dn1=0.0,
                 after_jump_flag_n1=0,
                 after_jump_flag_dn2=0.0,
                 after_jump_flag_n2=0,
                 min_sat_area=1,
                 min_jump_area=5,
                 expand_factor=2.0,
                 use_ellipses=False,
                 sat_required_snowball=True,
<<<<<<< HEAD
                 expand_large_events=True,
                 edge_size = 25):
=======
                 expand_large_events=False,
                 sat_expand=2, min_sat_radius_extend=2.5, find_showers=False,
                 edge_size=25, extend_snr_threshold=1.2, extend_min_area=90,
                 extend_inner_radius=1, extend_outer_radius=2.6,
                 extend_ellipse_expand_ratio=1.2, grps_masked_after_shower=5,
                 max_extended_radius=200):

>>>>>>> 4e967f89
    """
    This is the high-level controlling routine for the jump detection process.
    It loads and sets the various input data and parameters needed by each of
    the individual detection methods and then calls the detection methods in
    turn.

    Note that the detection methods are currently set up on the assumption
    that the input science and error data arrays will be in units of
    electrons, hence this routine scales those input arrays by the detector
    gain. The methods assume that the read noise values will be in units
    of DN.

    The gain is applied to the science data and error arrays using the
    appropriate instrument- and detector-dependent values for each pixel of an
    image.  Also, a 2-dimensional read noise array with appropriate values for
    each pixel is passed to the detection methods.

    Parameters
    ----------
    frames_per_group : int
        number of frames per group

    data : float, 4D array
        science array

    gdq : int, 4D array
        group dq array

    pdq : int, 2D array
        pixelg dq array

    err : float, 4D array
        error array

    gain_2d : float, 2D array
        gain for all pixels

    readnoise_2d : float, 2D array
        readnoise for all pixels

    rejection_thresh : float
        The 'normal' cosmic ray sigma rejection threshold for ramps with more
        than 4 groups

    three_grp_thresh : float
        cosmic ray sigma rejection threshold for ramps having 3 groups

    four_grp_thresh : float
        cosmic ray sigma rejection threshold for ramps having 4 groups

    max_cores: str
        Maximum number of cores to use for multiprocessing. Available choices
        are 'none' (which will create one process), 'quarter', 'half', 'all'
        (of availble cpu cores).

    max_jump_to_flag_neighbors : float
        value in units of sigma that sets the upper limit for flagging of
        neighbors. Any jump above this cutoff will not have its neighbors
        flagged.

    min_jump_to_flag_neighbors : float
        value in units of sigma that sets the lower limit for flagging of
        neighbors (marginal detections). Any primary jump below this value will
        not have its neighbors flagged.

    flag_4_neighbors: bool
        if set to True (default is True), it will cause the four perpendicular
        neighbors of all detected jumps to also be flagged as a jump.

    dqflags: dict
        A dictionary with at least the following keywords:
        DO_NOT_USE, SATURATED, JUMP_DET, NO_GAIN_VALUE, GOOD

    after_jump_flag_dn1 : float
        Jumps with amplitudes above the specified DN value will have subsequent
        groups flagged with the number determined by the after_jump_flag_n1

    after_jump_flag_n1 : int
        Gives the number of groups to flag after jumps with DN values above that
        given by after_jump_flag_dn1

    after_jump_flag_dn2 : float
        Jumps with amplitudes above the specified DN value will have subsequent
        groups flagged with the number determined by the after_jump_flag_n2

    after_jump_flag_n2 : int
        Gives the number of groups to flag after jumps with DN values above that
        given by after_jump_flag_dn2

    min_sat_area : float
        The minimum area of saturated pixels at the center of a snowball. Only
        contours with area above the minimum will create snowballs.

    min_jump_area : float
        The minimum contour area to trigger the creation of enclosing ellipses
        or circles.

    expand_factor : float
        The factor that is used to increase the size of the enclosing
        circle/ellipse jump flagged pixels.

    use_ellipses : deprecated

    sat_required_snowball : bool
        If true there must be a saturation circle within the radius of the jump
        circle to trigger the creation of a snowball. All true snowballs appear
        to have at least one saturated pixel.

    edge_size : int
        The distance from the edge of the detector where saturated cores are not
        required for snowball detection

    expand_large_events : bool
        When True this triggers the flagging of snowballs for NIR detectors.

    sat_expand : int
        The number of pixels to expand the saturated core of detected snowballs

    find_showers : boolean
        Turns on the flagging of the faint extended emission of MIRI showers

    extend_snr_threshold : float
        The SNR minimum for the detection of faint extended showers in MIRI

    extend_min_area : float
        The required minimum area of extended emission after convolution for the
        detection of showers in MIRI

    extend_inner_radius : float
        The inner radius of the Ring2DKernal that is used for the detection of
        extended emission in showers

    extend_outer_radius : float
        The outer radius of the Ring2DKernal that is used for the detection of
        extended emission in showers

    extend_ellipse_expand_ratio : float
        Multiplicative factor to expand the radius of the ellipse fit to the
        detected extended emission in MIRI showers

    grps_masked_after_shower : int
        Number of groups after detected extended emission to flag as a jump for
        MIRI showers

    max_extended_radius : int
        The maximum radius for any extension of saturation or jump

    min_sat_radius_extend : float
        The minimum radius of the saturated core of a snowball for the core to
        be extended

    Returns
    -------
    gdq : int, 4D array
        updated group dq array

    pdq : int, 2D array
        updated pixel dq array
    """
    constants.update_dqflags(dqflags)  # populate dq flags
    sat_flag = dqflags["SATURATED"]
    jump_flag = dqflags["JUMP_DET"]
    # Flag the pixeldq where the gain is <=0 or NaN so they will be ignored
    wh_g = np.where(gain_2d <= 0.)
    if len(wh_g[0] > 0):
        pdq[wh_g] = np.bitwise_or(pdq[wh_g], dqflags["NO_GAIN_VALUE"])
        pdq[wh_g] = np.bitwise_or(pdq[wh_g], dqflags["DO_NOT_USE"])

    wh_g = np.where(np.isnan(gain_2d))
    if len(wh_g[0] > 0):
        pdq[wh_g] = np.bitwise_or(pdq[wh_g], dqflags["NO_GAIN_VALUE"])
        pdq[wh_g] = np.bitwise_or(pdq[wh_g], dqflags["DO_NOT_USE"])

    # Apply gain to the SCI, ERR, and readnoise arrays so they're in units
    # of electrons
    data *= gain_2d
    err *= gain_2d
    readnoise_2d *= gain_2d
    # also apply to the after_jump thresholds
    after_jump_flag_e1 = after_jump_flag_dn1 * gain_2d
    after_jump_flag_e2 = after_jump_flag_dn2 * gain_2d

    # Apply the 2-point difference method as a first pass
    log.info('Executing two-point difference method')
    start = time.time()

    # Set parameters of input data shape
    n_rows = data.shape[-2]
    n_cols = data.shape[-1]
    n_groups = data.shape[1]
    n_ints = data.shape[0]

    row_above_gdq = np.zeros((n_ints, n_groups, n_cols), dtype=np.uint8)
    previous_row_above_gdq = np.zeros((n_ints, n_groups, n_cols),
                                      dtype=np.uint8)
    row_below_gdq = np.zeros((n_ints, n_groups, n_cols), dtype=np.uint8)

    # figure out how many slices to make based on 'max_cores'

    max_available = multiprocessing.cpu_count()
    if max_cores.lower() == 'none':
        n_slices = 1
    elif max_cores == 'quarter':
        n_slices = max_available // 4 or 1
    elif max_cores == 'half':
        n_slices = max_available // 2 or 1
    elif max_cores == 'all':
        n_slices = max_available

    if n_slices == 1:
        gdq, row_below_dq, row_above_dq = \
            twopt.find_crs(data, gdq, readnoise_2d, rejection_thresh,
                           three_grp_thresh, four_grp_thresh, frames_per_group,
                           flag_4_neighbors, max_jump_to_flag_neighbors,
                           min_jump_to_flag_neighbors, dqflags,
                           after_jump_flag_e1=after_jump_flag_e1,
                           after_jump_flag_n1=after_jump_flag_n1,
                           after_jump_flag_e2=after_jump_flag_e2,
                           after_jump_flag_n2=after_jump_flag_n2)

<<<<<<< HEAD
=======
        #  This is the flag that controls the flagging of either snowballs.
        if expand_large_events:
            flag_large_events(gdq, jump_flag, sat_flag, min_sat_area=min_sat_area,
                              min_jump_area=min_jump_area,
                              expand_factor=expand_factor,
                              sat_required_snowball=sat_required_snowball,
                              min_sat_radius_extend=min_sat_radius_extend,
                              edge_size=edge_size, sat_expand=sat_expand,
                              max_extended_radius=max_extended_radius)
        if find_showers:
            gdq, num_showers = find_faint_extended(data, gdq, readnoise_2d,
                                                   frames_per_group,
                                                   snr_threshold=extend_snr_threshold,
                                                   min_shower_area=extend_min_area,
                                                   inner=extend_inner_radius,
                                                   outer=extend_outer_radius,
                                                   sat_flag=sat_flag, jump_flag=jump_flag,
                                                   ellipse_expand=extend_ellipse_expand_ratio,
                                                   num_grps_masked=grps_masked_after_shower,
                                                   max_extended_radius=max_extended_radius)
>>>>>>> 4e967f89
    else:
        yinc = int(n_rows / n_slices)
        slices = []
        # Slice up data, gdq, readnoise_2d into slices
        # Each element of slices is a tuple of
        # (data, gdq, readnoise_2d, rejection_thresh, three_grp_thresh,
        #  four_grp_thresh, nframes)

        # must copy arrays here, find_crs will make copies but if slices
        # are being passed in for multiprocessing then the original gdq will be
        # modified unless copied beforehand
        gdq = gdq.copy()
        data = data.copy()
        copy_arrs = False  # we dont need to copy arrays again in find_crs

        for i in range(n_slices - 1):
            slices.insert(i, (data[:, :, i * yinc:(i + 1) * yinc, :],
                              gdq[:, :, i * yinc:(i + 1) * yinc, :],
                              readnoise_2d[i * yinc:(i + 1) * yinc, :],
                              rejection_thresh, three_grp_thresh, four_grp_thresh,
                              frames_per_group, flag_4_neighbors,
                              max_jump_to_flag_neighbors,
                              min_jump_to_flag_neighbors, dqflags,
                              after_jump_flag_e1, after_jump_flag_n1,
                              after_jump_flag_e2, after_jump_flag_n2,
                              copy_arrs))

        # last slice get the rest
        slices.insert(n_slices - 1, (data[:, :, (n_slices - 1) *
                                     yinc:n_rows, :],
                                     gdq[:, :, (n_slices - 1) *
                                     yinc:n_rows, :],
                                     readnoise_2d[(n_slices - 1) *
                                     yinc:n_rows, :],
                                     rejection_thresh, three_grp_thresh,
                                     four_grp_thresh, frames_per_group,
                                     flag_4_neighbors,
                                     max_jump_to_flag_neighbors,
                                     min_jump_to_flag_neighbors, dqflags,
                                     after_jump_flag_e1, after_jump_flag_n1,
                                     after_jump_flag_e2, after_jump_flag_n2,
                                     copy_arrs))
        log.info("Creating %d processes for jump detection " % n_slices)
        pool = multiprocessing.Pool(processes=n_slices)
        # Starts each slice in its own process. Starmap allows more than one
        # parameter to be passed.
        real_result = pool.starmap(twopt.find_crs, slices)
        pool.close()
        pool.join()
        k = 0

        # Reconstruct gdq, the row_above_gdq, and the row_below_gdq from the
        # slice result
        for resultslice in real_result:

            if len(real_result) == k + 1:  # last result
                gdq[:, :, k * yinc:n_rows, :] = resultslice[0]
            else:
                gdq[:, :, k * yinc:(k + 1) * yinc, :] = resultslice[0]
            row_below_gdq[:, :, :] = resultslice[1]
            row_above_gdq[:, :, :] = resultslice[2]
            if k != 0:
                # For all but the first slice, flag any CR neighbors in the top
                # row of the previous slice and flag any neighbors in the
                # bottom row of this slice saved from the top of the previous
                # slice
                gdq[:, :, k * yinc - 1, :] = \
                    np.bitwise_or(gdq[:, :, k * yinc - 1, :],
                                  row_below_gdq[:, :, :])
                gdq[:, :, k * yinc, :] = \
                    np.bitwise_or(gdq[:, :, k * yinc, :],
                                  previous_row_above_gdq[:, :, :])

            # save the neighbors to be flagged that will be in the next slice
            previous_row_above_gdq = row_above_gdq.copy()
            k += 1

<<<<<<< HEAD
        #  This is the flag that controls the flagging of either snowballs or showers.
    if expand_large_events:
        flag_large_events(gdq, jump_flag, sat_flag, min_sat_area=min_sat_area,
                          min_jump_area=min_jump_area,
                          expand_factor=expand_factor, use_ellipses=use_ellipses,
                          sat_required_snowball=sat_required_snowball,
                          edge_size=edge_size)

=======
        #  This is the flag that controls the flagging of either
        #  snowballs or showers.
        if expand_large_events:
            flag_large_events(gdq, jump_flag, sat_flag,
                              min_sat_area=min_sat_area,
                              min_jump_area=min_jump_area,
                              expand_factor=expand_factor,
                              sat_required_snowball=sat_required_snowball,
                              min_sat_radius_extend=min_sat_radius_extend,
                              edge_size=edge_size, sat_expand=sat_expand,
                              max_extended_radius=max_extended_radius)
        if find_showers:
            gdq, num_showers = \
                find_faint_extended(data, gdq, readnoise_2d,
                                    frames_per_group,
                                    snr_threshold=extend_snr_threshold,
                                    min_shower_area=extend_min_area,
                                    inner=extend_inner_radius,
                                    outer=extend_outer_radius,
                                    sat_flag=sat_flag,
                                    jump_flag=jump_flag,
                                    ellipse_expand=extend_ellipse_expand_ratio,
                                    num_grps_masked=grps_masked_after_shower,
                                    max_extended_radius=max_extended_radius)
>>>>>>> 4e967f89
    elapsed = time.time() - start
    log.info('Total elapsed time = %g sec' % elapsed)

    # Back out the applied gain to the SCI, ERR, and readnoise arrays so they're
    #    back in units of DN
    data /= gain_2d
    err /= gain_2d
    readnoise_2d /= gain_2d

    # Return the updated data quality arrays
    return gdq, pdq


def flag_large_events(gdq, jump_flag, sat_flag, min_sat_area=1,
                      min_jump_area=6,
<<<<<<< HEAD
                      expand_factor=2.0, use_ellipses=False,
                      sat_required_snowball=True, min_sat_radius_extend=2.5, sat_expand=2,
                      edge_size=25):
=======
                      expand_factor=2.0,
                      sat_required_snowball=True, min_sat_radius_extend=2.5,
                      sat_expand=2, edge_size=25, max_extended_radius=200):
>>>>>>> 4e967f89
    """
    This routine controls the creation of expanded regions that are flagged as
    jumps.

    These events are called snowballs for the NIR. While they are most commonly
    circular, there are elliptical ones. This routine does not handle the
    detection of MIRI showers.

    Parameters
    ----------

    gdq : int, 4D array
        Group dq array
    jump_flag : int
        DQ flag for jump detection.
    sat_flag: int
        DQ flag for saturation
    min_sat_area : int
        The minimum area of saturated pixels within the jump circle to trigger
        the creation of a snowball.
    min_jump_area : int
        The minimum area of a contour to cause the creation of the
        minimum enclosing ellipse or circle.
    expand_factor : float
        The factor that increases the size of the snowball or enclosing ellipse.
    sat_required_snowball : bool
        Require that there is a saturated pixel within the radius of the jump
        circle to trigger the formation of a snowball.
    min_sat_radius_extend : float
        The smallest radius to trigger extension of the saturated core
    sat_expand : int
        The number of pixels to extend the saturated core by
    edge_size : int
        The distance from the edge of the detector where saturation is not
        required for a snowball to be created
    max_extended_radius : int
        The largest radius that a snowball or shower can be extended

    Returns
    -------
    Nothing, gdq array is modified.

    """

<<<<<<< HEAD
    log.info('TEST Flagging large events (snowballs, showers).')

    n_showers_grp = []
    n_showers_grp_ellipse = []
    fits.writeto("input_jump_cube.fits", gdq, overwrite=True)
    for integration in range(gdq.shape[0]):
        for group in range(1, gdq.shape[1]):
            if (group//10) * 10 == group:
                print("Grp", group)
            else:
                print("Grp", group, end=" ")
            if use_ellipses:
                new_flagged_pixels = 1.0*gdq[integration, group, :, :] - 1.0*gdq[integration, group - 1, :, :]
                new_flagged_pixels[new_flagged_pixels < 0] = 0
                fits.writeto('new_flagged_pixels.fits', new_flagged_pixels, overwrite=True)
                jump_ellipses = find_ellipses(new_flagged_pixels.astype('uint8'), jump_flag, min_jump_area)
                n_showers_grp_ellipse.append(len(jump_ellipses))
                gdq[integration, group, :, :], num_events = \
                    extend_ellipses(gdq[integration, group, :, :],
                                    jump_ellipses, sat_flag, jump_flag,
                                    expansion=expand_factor)
            else:
                current_gdq = 1.0 * gdq[integration, group, :, :]
                prev_gdq = 1.0 * gdq[integration, group - 1, :, :]
                diff_gdq = 1.0 * current_gdq - prev_gdq
                diff_gdq[diff_gdq != sat_flag] = 0
                new_sat = diff_gdq.astype('uint8')
#                fits.writeto("diff_gdq.fits", diff_gdq, overwrite=True)
#                fits.writeto('current_gdq.fits', current_gdq, overwrite = True)
#                fits.writeto('prev_gdq.fits', prev_gdq, overwrite=True)
#                new_flagged_pixels = gdq[integration, group, :, :] - gdq[integration, group - 1, :, :]
                fits.writeto("new_sat.fits", new_sat, overwrite=True)
                # find the ellipse parameters for newly saturated pixels
                sat_ellipses = find_ellipses(new_sat, sat_flag, min_sat_area)
                # expand the larger saturated cores to deal with the charge migration from the
                # saturated cores.
#                gdq[integration, , :, :] = extend_saturation(gdq[integration, :, :, :],
                gdq[integration, :, :, :] = extend_saturation(gdq[integration, :, :, :],
                                                              group, sat_ellipses, sat_flag, jump_flag,
                                                              min_sat_radius_extend, expansion=sat_expand)
#               fits.writeto("after_extend_large_events.fits", gdq, overwrite=True)
                #  recalculate the newly flagged pixels after the expansion of saturation
                current_gdq = 1.0 * gdq[integration, group, :, :]
                prev_gdq = 1.0 * gdq[integration, group - 1, :, :]
                diff_gdq = 1.0 * current_gdq - prev_gdq
                diff_gdq[diff_gdq < 0] = 0
                new_sat = diff_gdq.astype('uint8')
#                fits.writeto("diff_gdq2.fits", diff_gdq, overwrite=True)
#                fits.writeto('current_gdq2.fits', current_gdq, overwrite=True)
#                fits.writeto('prev_gdq2.fits', prev_gdq, overwrite=True)
                # find all the newly saturated pixel
                sat_pixels = np.bitwise_and(diff_gdq.astype('uint8'), sat_flag)
                saty, satx = np.where(sat_pixels == sat_flag)
                only_jump = diff_gdq.copy()
                fits.writeto("onlyjump.fits", only_jump, overwrite=True)
                # reset the saturated pixel to be jump to allow the jump circles to have the
                # central saturated region set to "jump" instead of "saturation".
                only_jump[saty, satx] = jump_flag
                fits.writeto("onlyjump2.fits", only_jump, overwrite=True)
 #               only_jump_cube[integration, group, :, :] = only_jump
                jump_ellipses = find_ellipses(only_jump.astype('uint8'), jump_flag, min_jump_area)
                if sat_required_snowball:
                    low_threshold = edge_size
                    high_threshold = gdq.shape[2] - edge_size
                    snowballs = make_snowballs(jump_ellipses, sat_ellipses, low_threshold, high_threshold)
                else:
                    snowballs = jump_ellipses
                n_showers_grp.append(len(snowballs))
                gdq[integration, group, :, :], num_events = extend_ellipses(gdq[integration, group, :, :],
                                                                             snowballs, sat_flag,
                                                                             jump_flag,
                                                                             expansion=expand_factor)
#                fits.writeto("final_gdq.fits", gdq[integration, group,:, :], overwrite=True)
        fits.writeto("last_gdq_inside.fits", gdq, overwrite=True)
        if use_ellipses:
            if np.all(np.array(n_showers_grp_ellipse) == 0):
                log.info(f'No showers found in integration {integration}.')
=======
    log.info('Flagging large Snowballs')

    n_showers_grp = []
    for integration in range(gdq.shape[0]):
        for group in range(1, gdq.shape[1]):
            current_gdq = 1.0 * gdq[integration, group, :, :]
            prev_gdq = 1.0 * gdq[integration, group - 1, :, :]
            diff_gdq = 1.0 * current_gdq - prev_gdq
            diff_gdq[diff_gdq != sat_flag] = 0
            new_sat = diff_gdq.astype('uint8')
            # find the ellipse parameters for newly saturated pixels
            sat_ellipses = find_ellipses(new_sat, sat_flag, min_sat_area)

            # find the ellipse parameters for jump regions
            jump_ellipses = find_ellipses(gdq[integration, group, :, :],
                                          jump_flag, min_jump_area)
            if sat_required_snowball:
                low_threshold = edge_size
                high_threshold = max(0, gdq.shape[2] - edge_size)

                gdq, snowballs = make_snowballs(gdq, integration, group,
                                                jump_ellipses, sat_ellipses,
                                                low_threshold, high_threshold,
                                                min_sat_radius_extend,
                                                sat_expand, sat_flag,
                                                max_extended_radius)
>>>>>>> 4e967f89
            else:
                snowballs = jump_ellipses
            n_showers_grp.append(len(snowballs))
            gdq, num_events = extend_ellipses(gdq, integration, group,
                                              snowballs,
                                              sat_flag, jump_flag,
                                              expansion=expand_factor,
                                              max_extended_radius=max_extended_radius)
        if np.all(np.array(n_showers_grp) == 0):
            log.info(f'No snowballs found in integration {integration}.')
        else:
            log.info(f' In integration {integration}, number of snowballs ' +
                     f'in each group = {n_showers_grp}')


<<<<<<< HEAD
def extend_snowballs(plane, snowballs, sat_flag, jump_flag, expansion=1.5):
    # For a given DQ plane it will use the list of snowballs to create expanded circles of pixels with
    # the jump flag set.
    image = np.zeros(shape=(plane.shape[0], plane.shape[1], 3), dtype=np.uint8)
    num_circles = len(snowballs)
    sat_pix = np.bitwise_and(plane, sat_flag)
    for snowball in snowballs:
        jump_radius = snowball[1]
        jump_center = snowball[0]
        cenx = jump_center[1]
        ceny = jump_center[0]
        extend_radius = round(jump_radius * expansion)
        image = cv.circle(image, (round(ceny), round(cenx)), extend_radius, (0, 0, 4), -1)
        jump_circle = image[:, :, 2]
        saty, satx = np.where(sat_pix == sat_flag)
        jump_circle[saty, satx] = 0
        plane = np.bitwise_or(plane, jump_circle)

    return plane, num_circles


def extend_saturation(cube, grp, sat_ellipses, sat_flag, jump_flag,
                      min_sat_radius_extend, expansion=2):
    image = np.zeros(shape=(cube.shape[1], cube.shape[2], 3), dtype=np.uint8)
    jump_pix = np.bitwise_and(cube[grp, :, :], jump_flag)
=======
def extend_saturation(cube, grp, sat_ellipses, sat_flag,
                      min_sat_radius_extend, expansion=2,
                      max_extended_radius=200):
    image = np.zeros(shape=(cube.shape[1], cube.shape[2], 3), dtype=np.uint8)
>>>>>>> 4e967f89
    outcube = cube.copy()
    for ellipse in sat_ellipses:
        ceny = ellipse[0][0]
        cenx = ellipse[0][1]
        minor_axis = min(ellipse[1][1], ellipse[1][0])
<<<<<<< HEAD
#        print("Grp", grp, " radius ", minor_axis, "count", count, "center", ellipse[0])
=======
>>>>>>> 4e967f89
        if minor_axis > min_sat_radius_extend:
            axis1 = ellipse[1][0] + expansion
            axis2 = ellipse[1][1] + expansion
            alpha = ellipse[2]
<<<<<<< HEAD
            image = cv.ellipse(image, (round(ceny), round(cenx)), (round(axis1 + 0.5),
                               round(axis2 + 0.5)), alpha, 0, 360, (0, 0, 22), -1)
=======
            axis1 = min(axis1, max_extended_radius)
            axis2 = min(axis2, max_extended_radius)
            image = cv.ellipse(image, (round(ceny), round(cenx)),
                               (round(axis1/2),
                               round(axis2/2)), alpha, 0, 360, (0, 0, 22), -1)
>>>>>>> 4e967f89
            sat_ellipse = image[:, :, 2]
            saty, satx = np.where(sat_ellipse == 22)
            outcube[grp:, saty, satx] = sat_flag
    return outcube


<<<<<<< HEAD


def extend_ellipses(plane, ellipses, sat_flag, jump_flag, expansion=1.9, expand_by_ratio=True):
    # For a given DQ plane it will use the list of ellipses to create expanded ellipses of pixels with
=======
def extend_ellipses(gdq_cube, intg, grp, ellipses, sat_flag, jump_flag,
                    expansion=1.9, expand_by_ratio=True,
                    num_grps_masked=1, max_extended_radius=200):
    # For a given DQ plane it will use the list of ellipses to create
    #  expanded ellipses of pixels with
>>>>>>> 4e967f89
    # the jump flag set.
    plane = gdq_cube[intg, grp, :, :]
    image = np.zeros(shape=(plane.shape[0], plane.shape[1], 3), dtype=np.uint8)
    num_ellipses = len(ellipses)
<<<<<<< HEAD
    sat_pix = np.bitwise_and(plane, sat_flag)
=======
>>>>>>> 4e967f89
    for ellipse in ellipses:
        ceny = ellipse[0][0]
        cenx = ellipse[0][1]
        # Expand the ellipse by the expansion factor. The number of pixels
        # added to both axes is
        # the number of pixels added to the minor axis. This prevents very
        # large flagged ellipses
        # with high axis ratio ellipses. The major and minor axis are not
        # always the same index.
        # Therefore, we have to test to find which is actually the minor axis.
        if expand_by_ratio:
            if ellipse[1][1] < ellipse[1][0]:
                axis1 = ellipse[1][0] + (expansion - 1.0) * ellipse[1][1]
                axis2 = ellipse[1][1] * expansion
            else:
                axis1 = ellipse[1][0] * expansion
                axis2 = ellipse[1][1] + (expansion - 1.0) * ellipse[1][0]
        else:
            axis1 = ellipse[1][0] + expansion
            axis2 = ellipse[1][1] + expansion
<<<<<<< HEAD
=======
        axis1 = min(axis1, max_extended_radius)
        axis2 = min(axis2, max_extended_radius)
>>>>>>> 4e967f89
        alpha = ellipse[2]
        image = cv.ellipse(image, (round(ceny), round(cenx)), (round(axis1 / 2),
                           round(axis2 / 2)), alpha, 0, 360,
                           (0, 0, jump_flag), -1)
        jump_ellipse = image[:, :, 2]
<<<<<<< HEAD
        #  don't add any jump flags to pixels that are already saturated
        saty, satx = np.where(sat_pix == sat_flag)
        jump_ellipse[saty, satx] = 0
        plane = np.bitwise_or(plane, jump_ellipse)
    return plane, num_ellipses
=======
        last_grp = min(grp + num_grps_masked, gdq_cube.shape[1])
        #  This loop will flag the number of groups
        for flg_grp in range(grp, last_grp):
            sat_pix = np.bitwise_and(gdq_cube[intg, flg_grp, :, :], sat_flag)
            saty, satx = np.where(sat_pix == sat_flag)
            jump_ellipse[saty, satx] = 0
            gdq_cube[intg, flg_grp, :, :] = \
                np.bitwise_or(gdq_cube[intg, flg_grp, :, :], jump_ellipse)
    return gdq_cube, num_ellipses
>>>>>>> 4e967f89


def find_circles(dqplane, bitmask, min_area):
    # Using an input DQ plane this routine will find the groups of pixels with at least the minimum
    # area and return a list of the minimum enclosing circle parameters.
    pixels = np.bitwise_and(dqplane, bitmask)
    contours, hierarchy = cv.findContours(pixels, cv.RETR_EXTERNAL, cv.CHAIN_APPROX_SIMPLE)
    bigcontours = [con for con in contours if cv.contourArea(con) >= min_area]
    circles = [cv.minEnclosingCircle(con) for con in bigcontours]
    return circles


def find_ellipses(dqplane, bitmask, min_area):
    # Using an input DQ plane this routine will find the groups of pixels with
    # at least the minimum
    # area and return a list of the minimum enclosing ellipse parameters.
    pixels = np.bitwise_and(dqplane, bitmask)
    contours, hierarchy = cv.findContours(pixels, cv.RETR_EXTERNAL,
                                          cv.CHAIN_APPROX_SIMPLE)
    bigcontours = [con for con in contours if cv.contourArea(con) > min_area]
    # minAreaRect is used becuase fitEllipse requires 5 points and it is
    # possible to have a contour
    # with just 4 points.
    ellipses = [cv.minAreaRect(con) for con in bigcontours]
    return ellipses


<<<<<<< HEAD
def make_snowballs(jump_ellipses, sat_ellipses, low_threshold, high_threshold):
    # Ths routine will create a list of snowballs (ellipses) that have the center of the saturation circle
    # within the enclosing jump rectangle.
    snowballs = []
    for jump in jump_ellipses:
        sat_found = False
=======
def make_snowballs(gdq, integration, group, jump_ellipses, sat_ellipses,
                   low_threshold, high_threshold,
                   min_sat_radius, expansion, sat_flag, max_extended_radius):
    # Ths routine will create a list of snowballs (ellipses) that have the
    # center
    # of the saturation circle within the enclosing jump rectangle.
    snowballs = []
    for jump in jump_ellipses:
>>>>>>> 4e967f89
        if near_edge(jump, low_threshold, high_threshold):
            snowballs.append(jump)
        else:
            for sat in sat_ellipses:
                # center of saturation is within the enclosing jump rectangle
                if point_inside_ellipse(sat[0], jump):
<<<<<<< HEAD
                    if jump not in snowballs:
                        snowballs.append(jump)
#                        print("sat inside found", sat, jump)
                        sat_found = True
#        if not sat_found:
#            print("no saturation within jump rectangle ", jump)
    return snowballs


def old_point_inside_ellipse(point, ellipse):
    box = cv.boxPoints(ellipse)
    ceny = ellipse[0][0]
    cenx = ellipse[0][1]
    axis1 = ellipse[1][0]
    axis2 = ellipse[1][1]
    theta = np.deg2rad(ellipse[2])
    pointx = point[0]
    pointy = point[1]
    radius = ((np.cos(theta) * (pointx - cenx) + np.sin(theta) * (pointy - ceny))**2)/axis2**2 + \
             ((np.sin(theta) * (pointx - cenx) + np.cos(theta) * (pointy - ceny))**2)/axis1**2
    if radius < 1:
        return True
    else:
        return False


def point_inside_ellipse(point, ellipse):
    delta_center = np.sqrt((point[0]-ellipse[0][0])**2 + (point[1]-ellipse[0][1])**2)
=======
                    # center of jump should be saturated
                    jump_center = jump[0]
                    if gdq[integration, group, round(jump_center[1]),
                           round(jump_center[0])] == sat_flag:
                        if jump not in snowballs:
                            snowballs.append(jump)
                            gdq[integration, :, :, :] = \
                                extend_saturation(gdq[integration, :, :, :],
                                                  group, [sat], sat_flag,
                                                  min_sat_radius,
                                                  expansion=expansion,
                                                  max_extended_radius=max_extended_radius)
    return gdq, snowballs


def point_inside_ellipse(point, ellipse):
    delta_center = np.sqrt((point[0]-ellipse[0][0])**2 +
                           (point[1]-ellipse[0][1])**2)
>>>>>>> 4e967f89
    minor_axis = min(ellipse[1][0], ellipse[1][1])
    if delta_center < minor_axis:
        return True
    else:
        return False
<<<<<<< HEAD
def point_inside_rectangle(point, ellipse):
    box = cv.boxPoints(ellipse)
    area1 = triangle_area(point, box[0], box[1])
    area2 = triangle_area(point, box[1], box[2])
    area3 = triangle_area(point, box[2], box[3])
    area4 = triangle_area(point, box[3], box[0])
    rectangle_area = ellipse[1][0] * ellipse[1][1]
    triangle_area_sum = area1 + area2 + area3 + area4
    if triangle_area_sum > rectangle_area:
        return False
    else:
        return True

#Area = abs( (Bx * Ay - Ax * By) +
#            (Cx * By - Bx * Cy) +
#            (Ax * Cy - Cx * Ay) ) / 2
def triangle_area(point, vert1, vert2):
    area = np.abs((vert1[1] * point[0] - point[1] * vert1[0]) +
                  (vert2[1] * vert1[0] - vert1[1] * vert2[0]) +
                  (point[1] * vert2[0] - vert2[1] * point[0])) / 2
    return area

def near_edge(jump, low_threshold, high_threshold):
    if jump[0][0] < low_threshold or jump[0][1] < low_threshold\
        or jump[0][0] > high_threshold or jump[0][1] > high_threshold:
        return True
    else:
        return False
=======


def near_edge(jump, low_threshold, high_threshold):
    #  This routing tests whether the center of a jump is close to the edge of
    # the detector. Jumps that are within the threshold will not requre a
    # saturated core since this may be off the detector
    if jump[0][0] < low_threshold or jump[0][1] < low_threshold\
            or jump[0][0] > high_threshold or jump[0][1] > high_threshold:
        return True
    else:
        return False


def find_faint_extended(indata, gdq, readnoise_2d, nframes, snr_threshold=1.3,
                        min_shower_area=40, inner=1, outer=2, sat_flag=2,
                        jump_flag=4, ellipse_expand=1.1, num_grps_masked=25,
                        max_extended_radius=200):
    """
    Parameters
    ----------
      indata : float, 4D array
          Science array.
      gdq : int, 2D array
          Group dq array.
      readnoise_2d : float, 2D array
          Readnoise for all pixels.
      nframes : int
          The number frames that are averaged in the group.
      snr_threshold : float
          The signal-to-noise ratio threshold for detection of extended
          emission.
      min_shower_area : int
          The minimum area for a group of pixels to be flagged as a shower.
      inner: int
          The inner radius of the ring_2D_kernal used for the convolution.
      outer : int
          The outer radius of the ring_2D_kernal used for the convolution.
      sat_flag : int
          The integer value of the saturation flag.
      jump_flag : int
          The integer value of the jump flag
      ellipse_expand: float
          The relative increase in the size of the fitted ellipse to be
          applied to the shower.
    num_grps_masked: int
        The number of groups after the detected shower to be flagged as jump.
    max_extended_radius: int
        The upper limit for the extension of saturation and jump
    Returns
    -------
    gdq : int, 4D array
      updated group dq array.
    number_ellipse : int
    Total number of showers detected.

    """
    read_noise_2 = readnoise_2d**2
    data = indata.copy()
    data[gdq == sat_flag] = np.nan
    data[gdq == 1] = np.nan
    data[gdq == jump_flag] = np.nan
    all_ellipses = []
    for intg in range(data.shape[0]):
        diff = np.diff(data[intg], axis=0)
        median_diffs = np.nanmedian(diff, axis=0)
        # calculate sigma for each pixel
        sigma = np.sqrt(np.abs(median_diffs) + read_noise_2 / nframes)

        # The difference from the median difference for each group
        e_jump = diff - median_diffs[np.newaxis, :, :]

        ratio = np.abs(e_jump) / sigma[np.newaxis, :, :]  # SNR ratio of
        # each diff.

        #  The convolution kernal creation
        ring_2D_kernel = Ring2DKernel(inner, outer)
        for grp in range(1, ratio.shape[0] + 1):
            masked_ratio = ratio[grp-1].copy()
            jumpy, jumpx = np.where(gdq[intg, grp, :, :] == jump_flag)
            #  mask pix. that are already flagged as jump
            masked_ratio[jumpy, jumpx] = np.nan

            saty, satx = np.where(gdq[intg, grp, :, :] == sat_flag)

            #  mask pix. that are already flagged as sat.
            masked_ratio[saty, satx] = np.nan

            masked_smoothed_ratio = convolve(masked_ratio, ring_2D_kernel)
            extended_emission = np.zeros(shape=(ratio.shape[1],
                                                ratio.shape[2]), dtype=np.uint8)
            exty, extx = np.where(masked_smoothed_ratio > snr_threshold)
            extended_emission[exty, extx] = 1
            #  find the contours of the extended emission
            contours, hierarchy = cv.findContours(extended_emission,
                                                  cv.RETR_EXTERNAL,
                                                  cv.CHAIN_APPROX_SIMPLE)
            #  get the countours that are above the minimum size
            bigcontours = [con for con in contours if cv.contourArea(con) >
                           min_shower_area]
            #  get the minimum enclosing rectangle which is the same as the
            # minimum enclosing ellipse
            ellipses = [cv.minAreaRect(con) for con in bigcontours]
            if len(ellipses) > 0:
                # add all the showers for this integration to the list
                all_ellipses.append([intg, grp, ellipses])
    if all_ellipses:
        #  Now we actually do the flagging of the pixels inside showers.
        # This is deferred until all showers are detected. because the showers
        # can flag future groups and would confuse the detection algorthim if
        # we worked on groups that already had some flagged showers.
        for showers in all_ellipses:
            intg = showers[0]
            grp = showers[1]
            ellipses = showers[2]
            gdq, num = extend_ellipses(gdq, intg, grp, ellipses, sat_flag,
                                       jump_flag, expansion=ellipse_expand,
                                       expand_by_ratio=True,
                                       num_grps_masked=num_grps_masked,
                                       max_extended_radius=max_extended_radius)
    if np.all(all_ellipses == 0):
        log.info('No showers found in exposure.')
    else:
        num_showers = len(all_ellipses)
        log.info(f' Number of showers flagged = {num_showers}')
    return gdq, len(all_ellipses)
>>>>>>> 4e967f89
<|MERGE_RESOLUTION|>--- conflicted
+++ resolved
@@ -1,11 +1,7 @@
 import logging
-<<<<<<< HEAD
 import warnings
 from astropy.io import fits
-=======
-import multiprocessing
-import time
->>>>>>> 4e967f89
+
 
 import numpy as np
 import cv2 as cv
@@ -34,10 +30,6 @@
                  expand_factor=2.0,
                  use_ellipses=False,
                  sat_required_snowball=True,
-<<<<<<< HEAD
-                 expand_large_events=True,
-                 edge_size = 25):
-=======
                  expand_large_events=False,
                  sat_expand=2, min_sat_radius_extend=2.5, find_showers=False,
                  edge_size=25, extend_snr_threshold=1.2, extend_min_area=90,
@@ -45,7 +37,6 @@
                  extend_ellipse_expand_ratio=1.2, grps_masked_after_shower=5,
                  max_extended_radius=200):
 
->>>>>>> 4e967f89
     """
     This is the high-level controlling routine for the jump detection process.
     It loads and sets the various input data and parameters needed by each of
@@ -266,8 +257,6 @@
                            after_jump_flag_e2=after_jump_flag_e2,
                            after_jump_flag_n2=after_jump_flag_n2)
 
-<<<<<<< HEAD
-=======
         #  This is the flag that controls the flagging of either snowballs.
         if expand_large_events:
             flag_large_events(gdq, jump_flag, sat_flag, min_sat_area=min_sat_area,
@@ -288,7 +277,7 @@
                                                    ellipse_expand=extend_ellipse_expand_ratio,
                                                    num_grps_masked=grps_masked_after_shower,
                                                    max_extended_radius=max_extended_radius)
->>>>>>> 4e967f89
+
     else:
         yinc = int(n_rows / n_slices)
         slices = []
@@ -366,16 +355,6 @@
             previous_row_above_gdq = row_above_gdq.copy()
             k += 1
 
-<<<<<<< HEAD
-        #  This is the flag that controls the flagging of either snowballs or showers.
-    if expand_large_events:
-        flag_large_events(gdq, jump_flag, sat_flag, min_sat_area=min_sat_area,
-                          min_jump_area=min_jump_area,
-                          expand_factor=expand_factor, use_ellipses=use_ellipses,
-                          sat_required_snowball=sat_required_snowball,
-                          edge_size=edge_size)
-
-=======
         #  This is the flag that controls the flagging of either
         #  snowballs or showers.
         if expand_large_events:
@@ -400,7 +379,6 @@
                                     ellipse_expand=extend_ellipse_expand_ratio,
                                     num_grps_masked=grps_masked_after_shower,
                                     max_extended_radius=max_extended_radius)
->>>>>>> 4e967f89
     elapsed = time.time() - start
     log.info('Total elapsed time = %g sec' % elapsed)
 
@@ -416,15 +394,9 @@
 
 def flag_large_events(gdq, jump_flag, sat_flag, min_sat_area=1,
                       min_jump_area=6,
-<<<<<<< HEAD
-                      expand_factor=2.0, use_ellipses=False,
-                      sat_required_snowball=True, min_sat_radius_extend=2.5, sat_expand=2,
-                      edge_size=25):
-=======
                       expand_factor=2.0,
                       sat_required_snowball=True, min_sat_radius_extend=2.5,
                       sat_expand=2, edge_size=25, max_extended_radius=200):
->>>>>>> 4e967f89
     """
     This routine controls the creation of expanded regions that are flagged as
     jumps.
@@ -469,7 +441,6 @@
 
     """
 
-<<<<<<< HEAD
     log.info('TEST Flagging large events (snowballs, showers).')
 
     n_showers_grp = []
@@ -547,34 +518,6 @@
         if use_ellipses:
             if np.all(np.array(n_showers_grp_ellipse) == 0):
                 log.info(f'No showers found in integration {integration}.')
-=======
-    log.info('Flagging large Snowballs')
-
-    n_showers_grp = []
-    for integration in range(gdq.shape[0]):
-        for group in range(1, gdq.shape[1]):
-            current_gdq = 1.0 * gdq[integration, group, :, :]
-            prev_gdq = 1.0 * gdq[integration, group - 1, :, :]
-            diff_gdq = 1.0 * current_gdq - prev_gdq
-            diff_gdq[diff_gdq != sat_flag] = 0
-            new_sat = diff_gdq.astype('uint8')
-            # find the ellipse parameters for newly saturated pixels
-            sat_ellipses = find_ellipses(new_sat, sat_flag, min_sat_area)
-
-            # find the ellipse parameters for jump regions
-            jump_ellipses = find_ellipses(gdq[integration, group, :, :],
-                                          jump_flag, min_jump_area)
-            if sat_required_snowball:
-                low_threshold = edge_size
-                high_threshold = max(0, gdq.shape[2] - edge_size)
-
-                gdq, snowballs = make_snowballs(gdq, integration, group,
-                                                jump_ellipses, sat_ellipses,
-                                                low_threshold, high_threshold,
-                                                min_sat_radius_extend,
-                                                sat_expand, sat_flag,
-                                                max_extended_radius)
->>>>>>> 4e967f89
             else:
                 snowballs = jump_ellipses
             n_showers_grp.append(len(snowballs))
@@ -589,8 +532,6 @@
             log.info(f' In integration {integration}, number of snowballs ' +
                      f'in each group = {n_showers_grp}')
 
-
-<<<<<<< HEAD
 def extend_snowballs(plane, snowballs, sat_flag, jump_flag, expansion=1.5):
     # For a given DQ plane it will use the list of snowballs to create expanded circles of pixels with
     # the jump flag set.
@@ -616,61 +557,43 @@
                       min_sat_radius_extend, expansion=2):
     image = np.zeros(shape=(cube.shape[1], cube.shape[2], 3), dtype=np.uint8)
     jump_pix = np.bitwise_and(cube[grp, :, :], jump_flag)
-=======
-def extend_saturation(cube, grp, sat_ellipses, sat_flag,
-                      min_sat_radius_extend, expansion=2,
-                      max_extended_radius=200):
-    image = np.zeros(shape=(cube.shape[1], cube.shape[2], 3), dtype=np.uint8)
->>>>>>> 4e967f89
     outcube = cube.copy()
     for ellipse in sat_ellipses:
         ceny = ellipse[0][0]
         cenx = ellipse[0][1]
         minor_axis = min(ellipse[1][1], ellipse[1][0])
-<<<<<<< HEAD
+
 #        print("Grp", grp, " radius ", minor_axis, "count", count, "center", ellipse[0])
-=======
->>>>>>> 4e967f89
+
         if minor_axis > min_sat_radius_extend:
             axis1 = ellipse[1][0] + expansion
             axis2 = ellipse[1][1] + expansion
             alpha = ellipse[2]
-<<<<<<< HEAD
             image = cv.ellipse(image, (round(ceny), round(cenx)), (round(axis1 + 0.5),
                                round(axis2 + 0.5)), alpha, 0, 360, (0, 0, 22), -1)
-=======
             axis1 = min(axis1, max_extended_radius)
             axis2 = min(axis2, max_extended_radius)
             image = cv.ellipse(image, (round(ceny), round(cenx)),
                                (round(axis1/2),
                                round(axis2/2)), alpha, 0, 360, (0, 0, 22), -1)
->>>>>>> 4e967f89
             sat_ellipse = image[:, :, 2]
             saty, satx = np.where(sat_ellipse == 22)
             outcube[grp:, saty, satx] = sat_flag
     return outcube
 
 
-<<<<<<< HEAD
-
-
-def extend_ellipses(plane, ellipses, sat_flag, jump_flag, expansion=1.9, expand_by_ratio=True):
-    # For a given DQ plane it will use the list of ellipses to create expanded ellipses of pixels with
-=======
+
+
 def extend_ellipses(gdq_cube, intg, grp, ellipses, sat_flag, jump_flag,
                     expansion=1.9, expand_by_ratio=True,
                     num_grps_masked=1, max_extended_radius=200):
     # For a given DQ plane it will use the list of ellipses to create
-    #  expanded ellipses of pixels with
->>>>>>> 4e967f89
+    #  expanded ellipses of pixels with>>>>>>> 4e967f89e0d11a9de159aebe178ba44cae154e24
     # the jump flag set.
     plane = gdq_cube[intg, grp, :, :]
     image = np.zeros(shape=(plane.shape[0], plane.shape[1], 3), dtype=np.uint8)
     num_ellipses = len(ellipses)
-<<<<<<< HEAD
     sat_pix = np.bitwise_and(plane, sat_flag)
-=======
->>>>>>> 4e967f89
     for ellipse in ellipses:
         ceny = ellipse[0][0]
         cenx = ellipse[0][1]
@@ -691,34 +614,19 @@
         else:
             axis1 = ellipse[1][0] + expansion
             axis2 = ellipse[1][1] + expansion
-<<<<<<< HEAD
-=======
         axis1 = min(axis1, max_extended_radius)
         axis2 = min(axis2, max_extended_radius)
->>>>>>> 4e967f89
+
         alpha = ellipse[2]
         image = cv.ellipse(image, (round(ceny), round(cenx)), (round(axis1 / 2),
                            round(axis2 / 2)), alpha, 0, 360,
                            (0, 0, jump_flag), -1)
         jump_ellipse = image[:, :, 2]
-<<<<<<< HEAD
         #  don't add any jump flags to pixels that are already saturated
         saty, satx = np.where(sat_pix == sat_flag)
         jump_ellipse[saty, satx] = 0
         plane = np.bitwise_or(plane, jump_ellipse)
     return plane, num_ellipses
-=======
-        last_grp = min(grp + num_grps_masked, gdq_cube.shape[1])
-        #  This loop will flag the number of groups
-        for flg_grp in range(grp, last_grp):
-            sat_pix = np.bitwise_and(gdq_cube[intg, flg_grp, :, :], sat_flag)
-            saty, satx = np.where(sat_pix == sat_flag)
-            jump_ellipse[saty, satx] = 0
-            gdq_cube[intg, flg_grp, :, :] = \
-                np.bitwise_or(gdq_cube[intg, flg_grp, :, :], jump_ellipse)
-    return gdq_cube, num_ellipses
->>>>>>> 4e967f89
-
 
 def find_circles(dqplane, bitmask, min_area):
     # Using an input DQ plane this routine will find the groups of pixels with at least the minimum
@@ -745,30 +653,18 @@
     return ellipses
 
 
-<<<<<<< HEAD
 def make_snowballs(jump_ellipses, sat_ellipses, low_threshold, high_threshold):
     # Ths routine will create a list of snowballs (ellipses) that have the center of the saturation circle
     # within the enclosing jump rectangle.
     snowballs = []
     for jump in jump_ellipses:
         sat_found = False
-=======
-def make_snowballs(gdq, integration, group, jump_ellipses, sat_ellipses,
-                   low_threshold, high_threshold,
-                   min_sat_radius, expansion, sat_flag, max_extended_radius):
-    # Ths routine will create a list of snowballs (ellipses) that have the
-    # center
-    # of the saturation circle within the enclosing jump rectangle.
-    snowballs = []
-    for jump in jump_ellipses:
->>>>>>> 4e967f89
         if near_edge(jump, low_threshold, high_threshold):
             snowballs.append(jump)
         else:
             for sat in sat_ellipses:
                 # center of saturation is within the enclosing jump rectangle
                 if point_inside_ellipse(sat[0], jump):
-<<<<<<< HEAD
                     if jump not in snowballs:
                         snowballs.append(jump)
 #                        print("sat inside found", sat, jump)
@@ -797,32 +693,12 @@
 
 def point_inside_ellipse(point, ellipse):
     delta_center = np.sqrt((point[0]-ellipse[0][0])**2 + (point[1]-ellipse[0][1])**2)
-=======
-                    # center of jump should be saturated
-                    jump_center = jump[0]
-                    if gdq[integration, group, round(jump_center[1]),
-                           round(jump_center[0])] == sat_flag:
-                        if jump not in snowballs:
-                            snowballs.append(jump)
-                            gdq[integration, :, :, :] = \
-                                extend_saturation(gdq[integration, :, :, :],
-                                                  group, [sat], sat_flag,
-                                                  min_sat_radius,
-                                                  expansion=expansion,
-                                                  max_extended_radius=max_extended_radius)
-    return gdq, snowballs
-
-
-def point_inside_ellipse(point, ellipse):
-    delta_center = np.sqrt((point[0]-ellipse[0][0])**2 +
-                           (point[1]-ellipse[0][1])**2)
->>>>>>> 4e967f89
     minor_axis = min(ellipse[1][0], ellipse[1][1])
     if delta_center < minor_axis:
         return True
     else:
         return False
-<<<<<<< HEAD
+
 def point_inside_rectangle(point, ellipse):
     box = cv.boxPoints(ellipse)
     area1 = triangle_area(point, box[0], box[1])
@@ -845,13 +721,6 @@
                   (point[1] * vert2[0] - vert2[1] * point[0])) / 2
     return area
 
-def near_edge(jump, low_threshold, high_threshold):
-    if jump[0][0] < low_threshold or jump[0][1] < low_threshold\
-        or jump[0][0] > high_threshold or jump[0][1] > high_threshold:
-        return True
-    else:
-        return False
-=======
 
 
 def near_edge(jump, low_threshold, high_threshold):
@@ -976,5 +845,4 @@
     else:
         num_showers = len(all_ellipses)
         log.info(f' Number of showers flagged = {num_showers}')
-    return gdq, len(all_ellipses)
->>>>>>> 4e967f89
+    return gdq, len(all_ellipses)