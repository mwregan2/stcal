--- conflicted
+++ resolved
@@ -120,12 +120,8 @@
     log.info("Total elapsed time = %g sec", elapsed)
 
     # Return the updated data quality arrays
-<<<<<<< HEAD
 #    fits.writeto("before_return_gdq.fits", new_gdq, overwrite=True)
     return new_gdq, pdq, total_primary_crs, number_extended_events, stddev
-=======
-    return gdq, pdq, total_primary_crs, number_extended_events
->>>>>>> 19dbee19
 
 
 def twopoint_diff_multi(jump_data, twopt_params, data, gdq, readnoise_2d, n_slices):
@@ -152,38 +148,11 @@
         n_slices : int
             The number of data slices for multiprocessing.
 
-<<<<<<< HEAD
-        Returns
-        -------
-        gdq : ndarray
-            the group DQ array, 4D uint8
-
-        total_primary_crs : int
-            total number of primary cosmic rays computed
-
-        stddev : float
-            standard deviation computed during sigma clipping
-        """
-        slices, yinc = slice_data(twopt_params, data, gdq, readnoise_2d, n_slices)
-=======
+
     total_primary_crs : int
         total number of primary cosmic rays computed
     """
     slices, yinc = slice_data(twopt_params, data, gdq, readnoise_2d, n_slices)
->>>>>>> 19dbee19
-
-        log.info("Creating %d processes for jump detection ", n_slices)
-        ctx = multiprocessing.get_context("spawn")
-        pool = ctx.Pool(processes=n_slices)
-        ######### JUST FOR DEBUGGING #########################
-        # pool = ctx.Pool(processes=1)
-        # Starts each slice in its own process. Starmap allows more than one
-        # parameter to be passed.
-        real_result = pool.starmap(twopt.find_crs, slices)
-        pool.close()
-        pool.join()
-
-        return reassemble_sliced_data(real_result, jump_data, gdq, yinc)
 
 
 def reassemble_sliced_data(real_result, jump_data, gdq, yinc):
