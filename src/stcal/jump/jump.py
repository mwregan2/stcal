import logging
import multiprocessing
import time
<<<<<<< HEAD
import numpy as np
import cv2 as cv
import astropy.stats as stats
from astropy.io import fits
from astropy.convolution import Ring2DKernel
from astropy.convolution import convolve
=======

import cv2 as cv
import numpy as np
from astropy import stats
from astropy.convolution import Ring2DKernel, convolve
>>>>>>> 30c41af7

from . import constants
from . import twopoint_difference as twopt

log = logging.getLogger(__name__)
log.setLevel(logging.DEBUG)


def detect_jumps(
    frames_per_group,
    data,
    gdq,
    pdq,
    err,
    gain_2d,
    readnoise_2d,
    rejection_thresh,
    three_grp_thresh,
    four_grp_thresh,
    max_cores,
    max_jump_to_flag_neighbors,
    min_jump_to_flag_neighbors,
    flag_4_neighbors,
    dqflags,
    after_jump_flag_dn1=0.0,
    after_jump_flag_n1=0,
    after_jump_flag_dn2=0.0,
    after_jump_flag_n2=0,
    min_sat_area=1,
    min_jump_area=5,
    expand_factor=2.0,
    use_ellipses=False,
    sat_required_snowball=True,
    expand_large_events=False,
    sat_expand=2,
    min_sat_radius_extend=2.5,
    find_showers=False,
    edge_size=25,
    extend_snr_threshold=1.2,
    extend_min_area=90,
    extend_inner_radius=1,
    extend_outer_radius=2.6,
    extend_ellipse_expand_ratio=1.2,
    grps_masked_after_shower=5,
    max_extended_radius=200,
    minimum_groups=3,
    minimum_sigclip_groups=100,
    only_use_ints=True,
):
    """
    This is the high-level controlling routine for the jump detection process.
    It loads and sets the various input data and parameters needed by each of
    the individual detection methods and then calls the detection methods in
    turn.

    Note that the detection methods are currently set up on the assumption
    that the input science and error data arrays will be in units of
    electrons, hence this routine scales those input arrays by the detector
    gain. The methods assume that the read noise values will be in units
    of DN.

    The gain is applied to the science data and error arrays using the
    appropriate instrument- and detector-dependent values for each pixel of an
    image.  Also, a 2-dimensional read noise array with appropriate values for
    each pixel is passed to the detection methods.

    Parameters
    ----------
    frames_per_group : int
        number of frames per group

    data : float, 4D array
        science array

    gdq : int, 4D array
        group dq array

    pdq : int, 2D array
        pixelg dq array

    err : float, 4D array
        error array

    gain_2d : float, 2D array
        gain for all pixels

    readnoise_2d : float, 2D array
        readnoise for all pixels

    rejection_thresh : float
        The 'normal' cosmic ray sigma rejection threshold for ramps with more
        than 4 groups

    three_grp_thresh : float
        cosmic ray sigma rejection threshold for ramps having 3 groups

    four_grp_thresh : float
        cosmic ray sigma rejection threshold for ramps having 4 groups

    max_cores: str
        Maximum number of cores to use for multiprocessing. Available choices
        are 'none' (which will create one process), 'quarter', 'half', 'all'
        (of available cpu cores).

    max_jump_to_flag_neighbors : float
        value in units of sigma that sets the upper limit for flagging of
        neighbors. Any jump above this cutoff will not have its neighbors
        flagged.

    min_jump_to_flag_neighbors : float
        value in units of sigma that sets the lower limit for flagging of
        neighbors (marginal detections). Any primary jump below this value will
        not have its neighbors flagged.

    flag_4_neighbors: bool
        if set to True (default is True), it will cause the four perpendicular
        neighbors of all detected jumps to also be flagged as a jump.

    dqflags: dict
        A dictionary with at least the following keywords:
        DO_NOT_USE, SATURATED, JUMP_DET, NO_GAIN_VALUE, GOOD

    after_jump_flag_dn1 : float
        Jumps with amplitudes above the specified DN value will have subsequent
        groups flagged with the number determined by the after_jump_flag_n1

    after_jump_flag_n1 : int
        Gives the number of groups to flag after jumps with DN values above that
        given by after_jump_flag_dn1

    after_jump_flag_dn2 : float
        Jumps with amplitudes above the specified DN value will have subsequent
        groups flagged with the number determined by the after_jump_flag_n2

    after_jump_flag_n2 : int
        Gives the number of groups to flag after jumps with DN values above that
        given by after_jump_flag_dn2

    min_sat_area : float
        The minimum area of saturated pixels at the center of a snowball. Only
        contours with area above the minimum will create snowballs.

    min_jump_area : float
        The minimum contour area to trigger the creation of enclosing ellipses
        or circles.

    expand_factor : float
        The factor that is used to increase the size of the enclosing
        circle/ellipse jump flagged pixels.

    use_ellipses : deprecated

    sat_required_snowball : bool
        If true there must be a saturation circle within the radius of the jump
        circle to trigger the creation of a snowball. All true snowballs appear
        to have at least one saturated pixel.

    edge_size : int
        The distance from the edge of the detector where saturated cores are not
        required for snowball detection

    expand_large_events : bool
        When True this triggers the flagging of snowballs for NIR detectors.

    sat_expand : int
        The number of pixels to expand the saturated core of detected snowballs

    find_showers : boolean
        Turns on the flagging of the faint extended emission of MIRI showers

    extend_snr_threshold : float
        The SNR minimum for the detection of faint extended showers in MIRI

    extend_min_area : float
        The required minimum area of extended emission after convolution for the
        detection of showers in MIRI

    extend_inner_radius : float
        The inner radius of the Ring2DKernal that is used for the detection of
        extended emission in showers

    extend_outer_radius : float
        The outer radius of the Ring2DKernal that is used for the detection of
        extended emission in showers

    extend_ellipse_expand_ratio : float
        Multiplicative factor to expand the radius of the ellipse fit to the
        detected extended emission in MIRI showers

    grps_masked_after_shower : int
        Number of groups after detected extended emission to flag as a jump for
        MIRI showers

    max_extended_radius : int
        The maximum radius for any extension of saturation or jump

    min_sat_radius_extend : float
        The minimum radius of the saturated core of a snowball for the core to
        be extended

    Returns
    -------
    gdq : int, 4D array
        updated group dq array

    pdq : int, 2D array
        updated pixel dq array
    """
    constants.update_dqflags(dqflags)  # populate dq flags
    sat_flag = dqflags["SATURATED"]
    jump_flag = dqflags["JUMP_DET"]
    number_extended_events = 0
    # Flag the pixeldq where the gain is <=0 or NaN so they will be ignored
    wh_g = np.where(gain_2d <= 0.0)
    if len(wh_g[0] > 0):
        pdq[wh_g] = np.bitwise_or(pdq[wh_g], dqflags["NO_GAIN_VALUE"])
        pdq[wh_g] = np.bitwise_or(pdq[wh_g], dqflags["DO_NOT_USE"])

    wh_g = np.where(np.isnan(gain_2d))
    if len(wh_g[0] > 0):
        pdq[wh_g] = np.bitwise_or(pdq[wh_g], dqflags["NO_GAIN_VALUE"])
        pdq[wh_g] = np.bitwise_or(pdq[wh_g], dqflags["DO_NOT_USE"])

    # Apply gain to the SCI, ERR, and readnoise arrays so they're in units
    # of electrons
    data *= gain_2d
    err *= gain_2d
    readnoise_2d *= gain_2d
    # also apply to the after_jump thresholds
    after_jump_flag_e1 = after_jump_flag_dn1 * gain_2d
    after_jump_flag_e2 = after_jump_flag_dn2 * gain_2d

    # Apply the 2-point difference method as a first pass
    log.info("Executing two-point difference method")
    start = time.time()

    # Set parameters of input data shape
    n_rows = data.shape[-2]
    n_cols = data.shape[-1]
    n_groups = data.shape[1]
    n_ints = data.shape[0]

    row_above_gdq = np.zeros((n_ints, n_groups, n_cols), dtype=np.uint8)
    previous_row_above_gdq = np.zeros((n_ints, n_groups, n_cols), dtype=np.uint8)
    row_below_gdq = np.zeros((n_ints, n_groups, n_cols), dtype=np.uint8)

    # figure out how many slices to make based on 'max_cores'
    max_available = multiprocessing.cpu_count()
    n_slices = calc_num_slices(n_rows, max_cores, max_available)
    if n_slices == 1:
        gdq, row_below_dq, row_above_dq, total_primary_crs, stddev = twopt.find_crs(
            data,
            gdq,
            readnoise_2d,
            rejection_thresh,
            three_grp_thresh,
            four_grp_thresh,
            frames_per_group,
            flag_4_neighbors,
            max_jump_to_flag_neighbors,
            min_jump_to_flag_neighbors,
            dqflags,
            after_jump_flag_e1=after_jump_flag_e1,
            after_jump_flag_n1=after_jump_flag_n1,
            after_jump_flag_e2=after_jump_flag_e2,
            after_jump_flag_n2=after_jump_flag_n2,
            copy_arrs=False,
            minimum_groups=3,
            minimum_sigclip_groups=minimum_sigclip_groups,
            only_use_ints=only_use_ints,
        )
        #  This is the flag that controls the flagging of snowballs.
        if expand_large_events:
            total_snowballs = flag_large_events(
                gdq,
                jump_flag,
                sat_flag,
                min_sat_area=min_sat_area,
                min_jump_area=min_jump_area,
                expand_factor=expand_factor,
                sat_required_snowball=sat_required_snowball,
                min_sat_radius_extend=min_sat_radius_extend,
                edge_size=edge_size,
                sat_expand=sat_expand,
                max_extended_radius=max_extended_radius,
            )
            log.info("Total snowballs = %i", total_snowballs)
            number_extended_events = total_snowballs
        if find_showers:
            gdq, num_showers = find_faint_extended(
                data,
                gdq,
                readnoise_2d,
                frames_per_group,
                minimum_sigclip_groups,
                snr_threshold=extend_snr_threshold,
                min_shower_area=extend_min_area,
                inner=extend_inner_radius,
                outer=extend_outer_radius,
                sat_flag=sat_flag,
                jump_flag=jump_flag,
                ellipse_expand=extend_ellipse_expand_ratio,
                num_grps_masked=grps_masked_after_shower,
                max_extended_radius=max_extended_radius,
            )
            log.info("Total showers= %i", num_showers)
            number_extended_events = num_showers
    else:
        yinc = int(n_rows / n_slices)
        slices = []
        # Slice up data, gdq, readnoise_2d into slices
        # Each element of slices is a tuple of
        # (data, gdq, readnoise_2d, rejection_thresh, three_grp_thresh,
        #  four_grp_thresh, nframes)

        # must copy arrays here, find_crs will make copies but if slices
        # are being passed in for multiprocessing then the original gdq will be
        # modified unless copied beforehand
        gdq = gdq.copy()
        data = data.copy()
        copy_arrs = False  # we don't need to copy arrays again in find_crs

        for i in range(n_slices - 1):
            slices.insert(
                i,
                (
                    data[:, :, i * yinc : (i + 1) * yinc, :],
                    gdq[:, :, i * yinc : (i + 1) * yinc, :],
                    readnoise_2d[i * yinc : (i + 1) * yinc, :],
                    rejection_thresh,
                    three_grp_thresh,
                    four_grp_thresh,
                    frames_per_group,
                    flag_4_neighbors,
                    max_jump_to_flag_neighbors,
                    min_jump_to_flag_neighbors,
                    dqflags,
                    after_jump_flag_e1,
                    after_jump_flag_n1,
                    after_jump_flag_e2,
                    after_jump_flag_n2,
                    copy_arrs,
                    minimum_groups,
                    minimum_sigclip_groups,
                    only_use_ints,
                ),
            )

        # last slice get the rest
        slices.insert(
            n_slices - 1,
            (
                data[:, :, (n_slices - 1) * yinc : n_rows, :],
                gdq[:, :, (n_slices - 1) * yinc : n_rows, :],
                readnoise_2d[(n_slices - 1) * yinc : n_rows, :],
                rejection_thresh,
                three_grp_thresh,
                four_grp_thresh,
                frames_per_group,
                flag_4_neighbors,
                max_jump_to_flag_neighbors,
                min_jump_to_flag_neighbors,
                dqflags,
                after_jump_flag_e1,
                after_jump_flag_n1,
                after_jump_flag_e2,
                after_jump_flag_n2,
                copy_arrs,
                minimum_groups,
                minimum_sigclip_groups,
                only_use_ints,
            ),
        )
        log.info("Creating %d processes for jump detection ", n_slices)
        pool = multiprocessing.Pool(processes=n_slices)
        # Starts each slice in its own process. Starmap allows more than one
        # parameter to be passed.
        real_result = pool.starmap(twopt.find_crs, slices)
        pool.close()
        pool.join()
        k = 0

        # Reconstruct gdq, the row_above_gdq, and the row_below_gdq from the
        # slice result
        total_primary_crs = 0
        ngrps = gdq.shape[1]
        nrows = gdq.shape[2]
        ncols = gdq.shape[3]
        if only_use_ints:
            stddev = np.zeros((ngrps - 1, nrows, ncols), dtype=np.float32)
        else:
            stddev = np.zeros((nrows, ncols), dtype=np.float32)
        for resultslice in real_result:
            if len(real_result) == k + 1:  # last result
                gdq[:, :, k * yinc : n_rows, :] = resultslice[0]
                if only_use_ints:
                    stddev[:, k * yinc : n_rows, :] = resultslice[4]
                else:
                    stddev[k * yinc : n_rows, :] = resultslice[4]
            else:
                gdq[:, :, k * yinc : (k + 1) * yinc, :] = resultslice[0]
                if only_use_ints:
                    stddev[:, k * yinc : (k + 1) * yinc, :] = resultslice[4]
                else:
                    stddev[k * yinc : (k + 1) * yinc, :] = resultslice[4]
            row_below_gdq[:, :, :] = resultslice[1]
            row_above_gdq[:, :, :] = resultslice[2]
            total_primary_crs += resultslice[3]
            if k != 0:
                # For all but the first slice, flag any CR neighbors in the top
                # row of the previous slice and flag any neighbors in the
                # bottom row of this slice saved from the top of the previous
                # slice
                gdq[:, :, k * yinc - 1, :] = np.bitwise_or(gdq[:, :, k * yinc - 1, :], row_below_gdq[:, :, :])
                gdq[:, :, k * yinc, :] = np.bitwise_or(
                    gdq[:, :, k * yinc, :], previous_row_above_gdq[:, :, :]
                )

            # save the neighbors to be flagged that will be in the next slice
            previous_row_above_gdq = row_above_gdq.copy()
            k += 1
        #  This is the flag that controls the flagging of snowballs.
        if expand_large_events:
            total_snowballs = flag_large_events(
                gdq,
                jump_flag,
                sat_flag,
                min_sat_area=min_sat_area,
                min_jump_area=min_jump_area,
                expand_factor=expand_factor,
                sat_required_snowball=sat_required_snowball,
                min_sat_radius_extend=min_sat_radius_extend,
                edge_size=edge_size,
                sat_expand=sat_expand,
                max_extended_radius=max_extended_radius,
            )
            log.info("Total snowballs = %i", total_snowballs)
            number_extended_events = total_snowballs
        if find_showers:
            gdq, num_showers = find_faint_extended(
                data,
                gdq,
                readnoise_2d,
                frames_per_group,
                minimum_sigclip_groups,
                snr_threshold=extend_snr_threshold,
                min_shower_area=extend_min_area,
                inner=extend_inner_radius,
                outer=extend_outer_radius,
                sat_flag=sat_flag,
                jump_flag=jump_flag,
                ellipse_expand=extend_ellipse_expand_ratio,
                num_grps_masked=grps_masked_after_shower,
                max_extended_radius=max_extended_radius,
            )
            log.info("Total showers= %i", num_showers)
            number_extended_events = num_showers
    elapsed = time.time() - start
    log.info("Total elapsed time = %g sec", elapsed)

    # Back out the applied gain to the SCI, ERR, and readnoise arrays so they're
    #    back in units of DN
    data /= gain_2d
    err /= gain_2d
    readnoise_2d /= gain_2d

    # Return the updated data quality arrays
    return gdq, pdq, total_primary_crs, number_extended_events, stddev


def flag_large_events(
    gdq,
    jump_flag,
    sat_flag,
    min_sat_area=1,
    min_jump_area=6,
    expand_factor=2.0,
    sat_required_snowball=True,
    min_sat_radius_extend=2.5,
    sat_expand=2,
    edge_size=25,
    max_extended_radius=200,
):
    """
    This routine controls the creation of expanded regions that are flagged as
    jumps.

    These events are called snowballs for the NIR. While they are most commonly
    circular, there are elliptical ones. This routine does not handle the
    detection of MIRI showers.

    Parameters
    ----------
    gdq : int, 4D array
        Group dq array
    jump_flag : int
        DQ flag for jump detection.
    sat_flag: int
        DQ flag for saturation
    min_sat_area : int
        The minimum area of saturated pixels within the jump circle to trigger
        the creation of a snowball.
    min_jump_area : int
        The minimum area of a contour to cause the creation of the
        minimum enclosing ellipse or circle.
    expand_factor : float
        The factor that increases the size of the snowball or enclosing ellipse.
    sat_required_snowball : bool
        Require that there is a saturated pixel within the radius of the jump
        circle to trigger the formation of a snowball.
    min_sat_radius_extend : float
        The smallest radius to trigger extension of the saturated core
    sat_expand : int
        The number of pixels to extend the saturated core by
    edge_size : int
        The distance from the edge of the detector where saturation is not
        required for a snowball to be created
    max_extended_radius : int
        The largest radius that a snowball or shower can be extended

    Returns
    -------
    Nothing, gdq array is modified.

    """
    log.info("Flagging large Snowballs")

    n_showers_grp = []
    total_snowballs = 0
    nints = gdq.shape[0]
    ngrps = gdq.shape[1]
    for integration in range(nints):
        for group in range(1, ngrps):
            current_gdq = gdq[integration, group, :, :]
            current_sat = np.bitwise_and(current_gdq, sat_flag)
            prev_gdq = gdq[integration, group - 1, :, :]
            prev_sat = np.bitwise_and(prev_gdq, sat_flag)
            not_prev_sat = np.logical_not(prev_sat)
            new_sat = current_sat * not_prev_sat
            sat_ellipses = find_ellipses(new_sat, sat_flag, min_sat_area)
            # find the ellipse parameters for jump regions
            jump_ellipses = find_ellipses(gdq[integration, group, :, :], jump_flag, min_jump_area)
            if sat_required_snowball:
                low_threshold = edge_size
                nrows = gdq.shape[2]
                high_threshold = max(0, nrows - edge_size)

                gdq, snowballs = make_snowballs(
                    gdq,
                    integration,
                    group,
                    jump_ellipses,
                    sat_ellipses,
                    low_threshold,
                    high_threshold,
                    min_sat_radius_extend,
                    sat_expand,
                    sat_flag,
                    max_extended_radius,
                )
            else:
                snowballs = jump_ellipses
            n_showers_grp.append(len(snowballs))
            total_snowballs += len(snowballs)
            gdq, num_events = extend_ellipses(
                gdq,
                integration,
                group,
                snowballs,
                sat_flag,
                jump_flag,
                expansion=expand_factor,
                max_extended_radius=max_extended_radius,
            )
    return total_snowballs


def extend_saturation(
    cube, grp, sat_ellipses, sat_flag, min_sat_radius_extend, expansion=2, max_extended_radius=200
):
    ncols = cube.shape[2]
    nrows = cube.shape[1]
    image = np.zeros(shape=(nrows, ncols, 3), dtype=np.uint8)
    outcube = cube.copy()
    for ellipse in sat_ellipses:
        ceny = ellipse[0][0]
        cenx = ellipse[0][1]
        minor_axis = min(ellipse[1][1], ellipse[1][0])
        if minor_axis > min_sat_radius_extend:
            axis1 = ellipse[1][0] + expansion
            axis2 = ellipse[1][1] + expansion
            alpha = ellipse[2]
            axis1 = min(axis1, max_extended_radius)
            axis2 = min(axis2, max_extended_radius)
            image = cv.ellipse(
                image,
                (round(ceny), round(cenx)),
                (round(axis1 / 2), round(axis2 / 2)),
                alpha,
                0,
                360,
                (0, 0, 22),
                -1,
            )
            sat_ellipse = image[:, :, 2]
            saty, satx = np.where(sat_ellipse == 22)
            outcube[grp:, saty, satx] = sat_flag
    return outcube


def extend_ellipses(
    gdq_cube,
    intg,
    grp,
    ellipses,
    sat_flag,
    jump_flag,
    expansion=1.9,
    expand_by_ratio=True,
    num_grps_masked=1,
    max_extended_radius=200,
):
    # For a given DQ plane it will use the list of ellipses to create
    #  expanded ellipses of pixels with
    # the jump flag set.
    plane = gdq_cube[intg, grp, :, :]
    ncols = plane.shape[1]
    nrows = plane.shape[0]
    image = np.zeros(shape=(nrows, ncols, 3), dtype=np.uint8)
    num_ellipses = len(ellipses)
    for ellipse in ellipses:
        ceny = ellipse[0][0]
        cenx = ellipse[0][1]
        # Expand the ellipse by the expansion factor. The number of pixels
        # added to both axes is
        # the number of pixels added to the minor axis. This prevents very
        # large flagged ellipses
        # with high axis ratio ellipses. The major and minor axis are not
        # always the same index.
        # Therefore, we have to test to find which is actually the minor axis.
        if expand_by_ratio:
            if ellipse[1][1] < ellipse[1][0]:
                axis1 = ellipse[1][0] + (expansion - 1.0) * ellipse[1][1]
                axis2 = ellipse[1][1] * expansion
            else:
                axis1 = ellipse[1][0] * expansion
                axis2 = ellipse[1][1] + (expansion - 1.0) * ellipse[1][0]
        else:
            axis1 = ellipse[1][0] + expansion
            axis2 = ellipse[1][1] + expansion
        axis1 = min(axis1, max_extended_radius)
        axis2 = min(axis2, max_extended_radius)
        alpha = ellipse[2]
        image = cv.ellipse(
            image,
            (round(ceny), round(cenx)),
            (round(axis1 / 2), round(axis2 / 2)),
            alpha,
            0,
            360,
            (0, 0, jump_flag),
            -1,
        )
        jump_ellipse = image[:, :, 2]
        ngrps = gdq_cube.shape[1]
        last_grp = min(grp + num_grps_masked, ngrps)
        #  This loop will flag the number of groups
        for flg_grp in range(grp, last_grp):
            sat_pix = np.bitwise_and(gdq_cube[intg, flg_grp, :, :], sat_flag)
            saty, satx = np.where(sat_pix == sat_flag)
            jump_ellipse[saty, satx] = 0
            gdq_cube[intg, flg_grp, :, :] = np.bitwise_or(gdq_cube[intg, flg_grp, :, :], jump_ellipse)
    return gdq_cube, num_ellipses


def find_circles(dqplane, bitmask, min_area):
    # Using an input DQ plane this routine will find the groups of pixels with at least the minimum
    # area and return a list of the minimum enclosing circle parameters.
    pixels = np.bitwise_and(dqplane, bitmask)
    contours, hierarchy = cv.findContours(pixels, cv.RETR_EXTERNAL, cv.CHAIN_APPROX_SIMPLE)
    bigcontours = [con for con in contours if cv.contourArea(con) >= min_area]
    return [cv.minEnclosingCircle(con) for con in bigcontours]


def find_ellipses(dqplane, bitmask, min_area):
    # Using an input DQ plane this routine will find the groups of pixels with
    # at least the minimum
    # area and return a list of the minimum enclosing ellipse parameters.
    pixels = np.bitwise_and(dqplane, bitmask)
    contours, hierarchy = cv.findContours(pixels, cv.RETR_EXTERNAL, cv.CHAIN_APPROX_SIMPLE)
    bigcontours = [con for con in contours if cv.contourArea(con) > min_area]
    # minAreaRect is used because fitEllipse requires 5 points and it is
    # possible to have a contour
    # with just 4 points.
    return [cv.minAreaRect(con) for con in bigcontours]


def make_snowballs(
    gdq,
    integration,
    group,
    jump_ellipses,
    sat_ellipses,
    low_threshold,
    high_threshold,
    min_sat_radius,
    expansion,
    sat_flag,
    max_extended_radius,
):
    # This routine will create a list of snowballs (ellipses) that have the
    # center
    # of the saturation circle within the enclosing jump rectangle.
    snowballs = []
    num_groups = gdq.shape[1]
    for jump in jump_ellipses:
        # center of jump should be saturated
        jump_center = jump[0]
        if (
            # if center of the jump ellipse is not saturated in this group and is saturated in
            # the next group add the jump ellipse to the snowball list
            group < (num_groups - 1)
            and gdq[integration, group + 1, round(jump_center[1]), round(jump_center[0])] == sat_flag
            and gdq[integration, group, round(jump_center[1]), round(jump_center[0])] != sat_flag
        ) or (
            # if the jump ellipse is near the edge, do not require saturation in the
            # center of the jump ellipse
            near_edge(jump, low_threshold, high_threshold)
        ):
            snowballs.append(jump)
        else:
            for sat in sat_ellipses:
                # center of saturation is within the enclosing jump rectangle
                if (
                    point_inside_ellipse(sat[0], jump)
                    and gdq[integration, group, round(jump_center[1]), round(jump_center[0])] == sat_flag
                    and jump not in snowballs
                ):
                    snowballs.append(jump)
    # extend the saturated ellipses that are larger than the min_sat_radius
    gdq[integration, :, :, :] = extend_saturation(
        gdq[integration, :, :, :],
        group,
        sat_ellipses,
        sat_flag,
        min_sat_radius,
        expansion=expansion,
        max_extended_radius=max_extended_radius,
    )

    return gdq, snowballs


def point_inside_ellipse(point, ellipse):
    delta_center = np.sqrt((point[0] - ellipse[0][0]) ** 2 + (point[1] - ellipse[0][1]) ** 2)
    minor_axis = min(ellipse[1][0], ellipse[1][1])

    return delta_center < minor_axis


def near_edge(jump, low_threshold, high_threshold):
    #  This routing tests whether the center of a jump is close to the edge of
    # the detector. Jumps that are within the threshold will not require a
    # saturated core since this may be off the detector
    return (
        jump[0][0] < low_threshold
        or jump[0][1] < low_threshold
        or jump[0][0] > high_threshold
        or jump[0][1] > high_threshold
    )


def find_faint_extended(
    indata,
    gdq,
    readnoise_2d,
    nframes,
    minimum_sigclip_groups,
    snr_threshold=1.3,
    min_shower_area=40,
    inner=1,
    outer=2,
    sat_flag=2,
    jump_flag=4,
    ellipse_expand=1.1,
    num_grps_masked=25,
    max_extended_radius=200,
):
    """
    Parameters
    ----------
      indata : float, 4D array
          Science array.
      gdq : int, 2D array
          Group dq array.
      readnoise_2d : float, 2D array
          Readnoise for all pixels.
      nframes : int
          The number frames that are averaged in the group.
      snr_threshold : float
          The signal-to-noise ratio threshold for detection of extended
          emission.
      min_shower_area : int
          The minimum area for a group of pixels to be flagged as a shower.
      inner: int
          The inner radius of the ring_2D_kernal used for the convolution.
      outer : int
          The outer radius of the ring_2D_kernal used for the convolution.
      sat_flag : int
          The integer value of the saturation flag.
      jump_flag : int
          The integer value of the jump flag
      ellipse_expand: float
          The relative increase in the size of the fitted ellipse to be
          applied to the shower.
    num_grps_masked: int
        The number of groups after the detected shower to be flagged as jump.
    max_extended_radius: int
        The upper limit for the extension of saturation and jump

    Returns
    -------
    gdq : int, 4D array
      updated group dq array.
    number_ellipse : int
    Total number of showers detected.

    """
    log.info('Flagging Showers')
    fits.writeto("shower_input_data.fits", indata, overwrite=True)
    fits.writeto("shower_input_gdq.fits", gdq, overwrite=True)
    read_noise_2 = readnoise_2d**2
    data = indata.copy()
    data[gdq == sat_flag] = np.nan
    data[gdq == 1] = np.nan
    data[gdq == jump_flag] = np.nan
    all_ellipses = []
    first_diffs = np.diff(data, axis=1)
    first_diffs_masked = np.ma.masked_array(first_diffs, mask=np.isnan(first_diffs))
    fits.writeto("first_diffs.fits", first_diffs, overwrite=True)
    nints = data.shape[0]
    if nints > minimum_sigclip_groups:
        mean, median, stddev = stats.sigma_clipped_stats(first_diffs_masked, sigma=5, axis=0)
    for intg in range(nints):
        # calculate sigma for each pixel
        if nints <= minimum_sigclip_groups:
            median_diffs = np.nanmedian(first_diffs_masked[intg], axis=0)
            sigma = np.sqrt(np.abs(median_diffs) + read_noise_2 / nframes)
            # The difference from the median difference for each group
            e_jump = first_diffs_masked[intg] - median_diffs[np.newaxis, :, :]
            # SNR ratio of each diff.
            ratio = np.abs(e_jump) / sigma[np.newaxis, :, :]

        #  The convolution kernel creation
        ring_2D_kernel = Ring2DKernel(inner, outer)
        ngrps = data.shape[1]
        for grp in range(1, ngrps):
            if nints > minimum_sigclip_groups:
                median_diffs = median[grp - 1]
                sigma = stddev[grp - 1]
                # The difference from the median difference for each group
                e_jump = first_diffs_masked[intg] - median_diffs[np.newaxis, :, :]
                # SNR ratio of each diff.
                ratio = np.abs(e_jump) / sigma[np.newaxis, :, :]
            masked_ratio = ratio[grp - 1].copy()
            jumpy, jumpx = np.where(gdq[intg, grp, :, :] == jump_flag)
            #  mask pix. that are already flagged as jump
            masked_ratio[jumpy, jumpx] = np.nan

            saty, satx = np.where(gdq[intg, grp, :, :] == sat_flag)

            #  mask pix. that are already flagged as sat.
            masked_ratio[saty, satx] = np.nan
            masked_smoothed_ratio = convolve(masked_ratio, ring_2D_kernel)
            nrows = ratio.shape[1]
            ncols = ratio.shape[2]
            extended_emission = np.zeros(shape=(nrows, ncols), dtype=np.uint8)
            exty, extx = np.where(masked_smoothed_ratio > snr_threshold)
            extended_emission[exty, extx] = 1
            if grp == 12:
                fits.writeto("masked_ratio.fits", masked_ratio.filled(np.nan), overwrite=True)
                fits.writeto("masked_smoothed_ratio.fits", masked_smoothed_ratio, overwrite=True)
                fits.writeto("extended_emission.fits", extended_emission, overwrite=True)
            #  find the contours of the extended emission
            contours, hierarchy = cv.findContours(extended_emission, cv.RETR_EXTERNAL, cv.CHAIN_APPROX_SIMPLE)
            #  get the contours that are above the minimum size
            bigcontours = [con for con in contours if cv.contourArea(con) > min_shower_area]
            #  get the minimum enclosing rectangle which is the same as the
            # minimum enclosing ellipse
            ellipses = [cv.minAreaRect(con) for con in bigcontours]

            expand_by_ratio = True
            expansion = 1.0
            plane = gdq[intg, grp, :, :]
            nrows = plane.shape[0]
            ncols = plane.shape[1]
            image = np.zeros(shape=(nrows, ncols, 3), dtype=np.uint8)
            image2 = np.zeros_like(image)
            cv.drawContours(image2, bigcontours, -1, (0, 0, jump_flag), -1)
            for ellipse in ellipses:
                ceny = ellipse[0][0]
                cenx = ellipse[0][1]
                # Expand the ellipse by the expansion factor. The number of pixels
                # added to both axes is
                # the number of pixels added to the minor axis. This prevents very
                # large flagged ellipses
                # with high axis ratio ellipses. The major and minor axis are not
                # always the same index.
                # Therefore, we have to test to find which is actually the minor axis.
                if expand_by_ratio:
                    if ellipse[1][1] < ellipse[1][0]:
                        axis1 = ellipse[1][0] + (expansion - 1.0) * ellipse[1][1]
                        axis2 = ellipse[1][1] * expansion
                    else:
                        axis1 = ellipse[1][0] * expansion
                        axis2 = ellipse[1][1] + (expansion - 1.0) * ellipse[1][0]
                else:
                    axis1 = ellipse[1][0] + expansion
                    axis2 = ellipse[1][1] + expansion
                axis1 = min(axis1, max_extended_radius)
                axis2 = min(axis2, max_extended_radius)
                alpha = ellipse[2]
                image = cv.ellipse(
                    image,
                    (round(ceny), round(cenx)),
                    (round(axis1 / 2), round(axis2 / 2)),
                    alpha,
                    0,
                    360,
                    (0, 0, jump_flag),
                    -1,
                )
            if len(ellipses) > 0:
                # add all the showers for this integration to the list
                all_ellipses.append([intg, grp, ellipses])
    if all_ellipses:
        #  Now we actually do the flagging of the pixels inside showers.
        # This is deferred until all showers are detected. because the showers
        # can flag future groups and would confuse the detection algorithm if
        # we worked on groups that already had some flagged showers.
        for showers in all_ellipses:
            intg = showers[0]
            grp = showers[1]
            ellipses = showers[2]
            gdq, num = extend_ellipses(
                gdq,
                intg,
                grp,
                ellipses,
                sat_flag,
                jump_flag,
                expansion=ellipse_expand,
                expand_by_ratio=True,
                num_grps_masked=num_grps_masked,
                max_extended_radius=max_extended_radius,
            )
    return gdq, len(all_ellipses)


def calc_num_slices(n_rows, max_cores, max_available):
    n_slices = 1
    if max_cores.isnumeric():
        n_slices = int(max_cores)
    elif max_cores.lower() == "none" or max_cores.lower() == "one":
        n_slices = 1
    elif max_cores == "quarter":
        n_slices = max_available // 4 or 1
    elif max_cores == "half":
        n_slices = max_available // 2 or 1
    elif max_cores == "all":
        n_slices = max_available
    # Make sure we don't have more slices than rows or available cores.
    return min([n_rows, n_slices, max_available])<|MERGE_RESOLUTION|>--- conflicted
+++ resolved
@@ -1,20 +1,13 @@
 import logging
 import multiprocessing
 import time
-<<<<<<< HEAD
 import numpy as np
 import cv2 as cv
 import astropy.stats as stats
 from astropy.io import fits
 from astropy.convolution import Ring2DKernel
 from astropy.convolution import convolve
-=======
-
-import cv2 as cv
-import numpy as np
-from astropy import stats
-from astropy.convolution import Ring2DKernel, convolve
->>>>>>> 30c41af7
+
 
 from . import constants
 from . import twopoint_difference as twopt
