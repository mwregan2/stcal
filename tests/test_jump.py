import numpy as np
import pytest
<<<<<<< HEAD
from astropy.io import fits
from stcal.jump.jump import flag_large_events, find_ellipses, extend_saturation, \
    point_inside_ellipse, find_faint_extended, calc_num_slices
=======

from stcal.jump.jump import (
    calc_num_slices,
    extend_saturation,
    find_ellipses,
    find_faint_extended,
    flag_large_events,
    point_inside_ellipse,
)
>>>>>>> 30c41af7

DQFLAGS = {"JUMP_DET": 4, "SATURATED": 2, "DO_NOT_USE": 1, "GOOD": 0, "NO_GAIN_VALUE": 8}


@pytest.fixture()
def setup_cube():
    def _cube(ngroups, readnoise=10):
        nints = 1
        nrows = 204
        ncols = 204
        rej_threshold = 3
        nframes = 1
        data = np.zeros(shape=(nints, ngroups, nrows, ncols), dtype=np.float32)
        read_noise = np.full((nrows, ncols), readnoise, dtype=np.float32)
        gdq = np.zeros(shape=(nints, ngroups, nrows, ncols), dtype=np.uint32)

        return data, gdq, nframes, read_noise, rej_threshold

    return _cube


def test_find_simple_ellipse():
    plane = np.zeros(shape=(5, 5), dtype=np.uint8)
    plane[2, 2] = DQFLAGS["JUMP_DET"]
    plane[3, 2] = DQFLAGS["JUMP_DET"]
    plane[1, 2] = DQFLAGS["JUMP_DET"]
    plane[2, 3] = DQFLAGS["JUMP_DET"]
    plane[2, 1] = DQFLAGS["JUMP_DET"]
    plane[1, 3] = DQFLAGS["JUMP_DET"]
    plane[2, 4] = DQFLAGS["JUMP_DET"]
    plane[3, 3] = DQFLAGS["JUMP_DET"]
    ellipse = find_ellipses(plane, DQFLAGS["JUMP_DET"], 1)
    assert ellipse[0][2] == pytest.approx(45.0, 1e-3)  # 90 degree rotation
    assert ellipse[0][0] == pytest.approx((2.5, 2.0))  # center


def test_find_ellipse2():
    plane = np.zeros(shape=(5, 5), dtype=np.uint8)
    plane[1, :] = [0, DQFLAGS["JUMP_DET"], DQFLAGS["JUMP_DET"], DQFLAGS["JUMP_DET"], 0]
    plane[2, :] = [0, DQFLAGS["JUMP_DET"], DQFLAGS["JUMP_DET"], DQFLAGS["JUMP_DET"], 0]
    plane[3, :] = [0, DQFLAGS["JUMP_DET"], DQFLAGS["JUMP_DET"], DQFLAGS["JUMP_DET"], 0]
    ellipses = find_ellipses(plane, DQFLAGS["JUMP_DET"], 1)
    ellipse = ellipses[0]
    assert ellipse[0][0] == 2
    assert ellipse[0][1] == 2
    assert ellipse[1][0] == 2
    assert ellipse[1][1] == 2
    assert ellipse[2] == 90.0


def test_extend_saturation_simple():
    cube = np.zeros(shape=(5, 7, 7), dtype=np.uint8)
    grp = 1
    min_sat_radius_extend = 1
    cube[1, 3, 3] = DQFLAGS["SATURATED"]
    cube[1, 2, 3] = DQFLAGS["SATURATED"]
    cube[1, 3, 4] = DQFLAGS["SATURATED"]
    cube[1, 4, 3] = DQFLAGS["SATURATED"]
    cube[1, 3, 2] = DQFLAGS["SATURATED"]
    cube[1, 2, 2] = DQFLAGS["JUMP_DET"]
    sat_circles = find_ellipses(cube[grp, :, :], DQFLAGS["SATURATED"], 1)
    new_cube = extend_saturation(
        cube, grp, sat_circles, DQFLAGS["SATURATED"], min_sat_radius_extend, expansion=1.1
    )

    assert new_cube[grp, 2, 2] == DQFLAGS["SATURATED"]
    assert new_cube[grp, 4, 4] == DQFLAGS["SATURATED"]
    assert new_cube[grp, 4, 5] == 0


def test_flag_large_events_nosnowball():
    cube = np.zeros(shape=(1, 5, 7, 7), dtype=np.uint8)
    # cross of saturation with no jump
    cube[0, 0:2, 3, 3] = DQFLAGS["SATURATED"]
    cube[0, 0:2, 2, 3] = DQFLAGS["SATURATED"]
    cube[0, 0:2, 3, 4] = DQFLAGS["SATURATED"]
    cube[0, 0:2, 4, 3] = DQFLAGS["SATURATED"]
    cube[0, 0:2, 3, 2] = DQFLAGS["SATURATED"]
    # cross of saturation surrounding by jump -> snowball but sat core is not new
    # should have no snowball trigger
    cube[0, 2, 3, 3] = DQFLAGS["SATURATED"]
    cube[0, 2, 2, 3] = DQFLAGS["SATURATED"]
    cube[0, 2, 3, 4] = DQFLAGS["SATURATED"]
    cube[0, 2, 4, 3] = DQFLAGS["SATURATED"]
    cube[0, 2, 3, 2] = DQFLAGS["SATURATED"]
    cube[0, 2, 1, 1:6] = DQFLAGS["JUMP_DET"]
    cube[0, 2, 5, 1:6] = DQFLAGS["JUMP_DET"]
    cube[0, 2, 1:6, 1] = DQFLAGS["JUMP_DET"]
    cube[0, 2, 1:6, 5] = DQFLAGS["JUMP_DET"]
    flag_large_events(
        cube,
        DQFLAGS["JUMP_DET"],
        DQFLAGS["SATURATED"],
        min_sat_area=1,
        min_jump_area=6,
        expand_factor=1.9,
        edge_size=1,
        sat_required_snowball=True,
        min_sat_radius_extend=1,
        sat_expand=1.1,
    )
    assert cube[0, 2, 2, 2] == 0
    assert cube[0, 2, 3, 6] == 0


def test_flag_large_events_withsnowball():
    cube = np.zeros(shape=(1, 5, 7, 7), dtype=np.uint8)
    # cross of saturation surrounding by jump -> snowball
    cube[0, 2, 3, 3] = DQFLAGS["SATURATED"]
    cube[0, 2, 2, 3] = DQFLAGS["SATURATED"]
    cube[0, 2, 3, 4] = DQFLAGS["SATURATED"]
    cube[0, 2, 4, 3] = DQFLAGS["SATURATED"]
    cube[0, 2, 3, 2] = DQFLAGS["SATURATED"]
    cube[0, 2, 1, 1:6] = DQFLAGS["JUMP_DET"]
    cube[0, 2, 5, 1:6] = DQFLAGS["JUMP_DET"]
    cube[0, 2, 1:6, 1] = DQFLAGS["JUMP_DET"]
    cube[0, 2, 1:6, 5] = DQFLAGS["JUMP_DET"]
    flag_large_events(
        cube,
        DQFLAGS["JUMP_DET"],
        DQFLAGS["SATURATED"],
        min_sat_area=1,
        min_jump_area=6,
        expand_factor=1.9,
        edge_size=0,
        sat_required_snowball=True,
        min_sat_radius_extend=0.5,
        sat_expand=1.1,
    )
    assert cube[0, 1, 2, 2] == 0
    assert cube[0, 1, 3, 5] == 0
    assert cube[0, 2, 0, 0] == 0
    assert cube[0, 2, 1, 0] == DQFLAGS["JUMP_DET"]  # Jump was extended
    assert cube[0, 2, 2, 2] == DQFLAGS["SATURATED"]  # Saturation was extended
    assert cube[0, 2, 3, 6] == DQFLAGS["JUMP_DET"]


def test_flag_large_events_groupedsnowball():
    cube = np.zeros(shape=(1, 5, 7, 7), dtype=np.uint8)
    # cross of saturation surrounding by jump -> snowball
    cube[0, 1, :, :] = DQFLAGS["JUMP_DET"]
    cube[0, 2, 3, 3] = DQFLAGS["SATURATED"]
    cube[0, 2, 2, 3] = DQFLAGS["SATURATED"]
    cube[0, 2, 3, 4] = DQFLAGS["SATURATED"]
    cube[0, 2, 4, 3] = DQFLAGS["SATURATED"]
    cube[0, 2, 3, 2] = DQFLAGS["SATURATED"]
    cube[0, 2, 1, 1:6] = DQFLAGS["JUMP_DET"]
    cube[0, 2, 5, 1:6] = DQFLAGS["JUMP_DET"]
    cube[0, 2, 1:6, 1] = DQFLAGS["JUMP_DET"]
    cube[0, 2, 1:6, 5] = DQFLAGS["JUMP_DET"]
    flag_large_events(
        cube,
        DQFLAGS["JUMP_DET"],
        DQFLAGS["SATURATED"],
        min_sat_area=1,
        min_jump_area=6,
        expand_factor=1.9,
        edge_size=0,
        sat_required_snowball=True,
        min_sat_radius_extend=0.5,
        sat_expand=1.1,
    )
    #    assert cube[0, 1, 2, 2] == 0
    #    assert cube[0, 1, 3, 5] == 0
    assert cube[0, 2, 0, 0] == 0
    assert cube[0, 2, 1, 0] == DQFLAGS["JUMP_DET"]  # Jump was extended
    assert cube[0, 2, 2, 2] == DQFLAGS["SATURATED"]  # Saturation was extended


def test_flag_large_events_withsnowball_noextension():
    cube = np.zeros(shape=(1, 5, 7, 7), dtype=np.uint8)
    # cross of saturation surrounding by jump -> snowball
    cube[0, 2, 3, 3] = DQFLAGS["SATURATED"]
    cube[0, 2, 2, 3] = DQFLAGS["SATURATED"]
    cube[0, 2, 3, 4] = DQFLAGS["SATURATED"]
    cube[0, 2, 4, 3] = DQFLAGS["SATURATED"]
    cube[0, 2, 3, 2] = DQFLAGS["SATURATED"]
    cube[0, 2, 1, 1:6] = DQFLAGS["JUMP_DET"]
    cube[0, 2, 5, 1:6] = DQFLAGS["JUMP_DET"]
    cube[0, 2, 1:6, 1] = DQFLAGS["JUMP_DET"]
    cube[0, 2, 1:6, 5] = DQFLAGS["JUMP_DET"]
    flag_large_events(
        cube,
        DQFLAGS["JUMP_DET"],
        DQFLAGS["SATURATED"],
        min_sat_area=1,
        min_jump_area=6,
        expand_factor=1.9,
        edge_size=0,
        sat_required_snowball=True,
        min_sat_radius_extend=0.5,
        sat_expand=1.1,
        max_extended_radius=1,
    )
    assert cube[0, 1, 2, 2] == 0
    assert cube[0, 1, 3, 5] == 0
    assert cube[0, 2, 0, 0] == 0
    assert cube[0, 2, 1, 0] == 0  # Jump was NOT extended due to max_extended_radius=1
    assert cube[0, 2, 2, 2] == 0  # Saturation was NOT extended due to max_extended_radius=1


def test_find_faint_extended():
    nint, ngrps, ncols, nrows = 1, 6, 30, 30
    data = np.zeros(shape=(nint, ngrps, nrows, ncols), dtype=np.float32)
    gdq = np.zeros_like(data, dtype=np.uint8)
    gain = 4
    readnoise = np.ones(shape=(nrows, ncols), dtype=np.float32) * 6.0 * gain
    rng = np.random.default_rng(12345)
    data[0, 1:, 14:20, 15:20] = 6 * gain * 1.7
    data = data + rng.normal(size=(nint, ngrps, nrows, ncols)) * readnoise
    gdq, num_showers = find_faint_extended(
        data,
        gdq,
        readnoise,
        1,
        100,
        snr_threshold=1.3,
        min_shower_area=20,
        inner=1,
        outer=2,
        sat_flag=2,
        jump_flag=4,
        ellipse_expand=1.1,
        num_grps_masked=3,
    )
    #  Check that all the expected samples in group 2 are flagged as jump and
    #  that they are not flagged outside
    assert num_showers == 3
    assert np.all(gdq[0, 1, 22, 14:23] == 0)
    assert np.all(gdq[0, 1, 21, 16:20] == DQFLAGS["JUMP_DET"])
    assert np.all(gdq[0, 1, 20, 15:22] == DQFLAGS["JUMP_DET"])
    assert np.all(gdq[0, 1, 19, 15:23] == DQFLAGS["JUMP_DET"])
    assert np.all(gdq[0, 1, 18, 14:23] == DQFLAGS["JUMP_DET"])
    assert np.all(gdq[0, 1, 17, 14:23] == DQFLAGS["JUMP_DET"])
    assert np.all(gdq[0, 1, 16, 14:23] == DQFLAGS["JUMP_DET"])
    assert np.all(gdq[0, 1, 15, 14:22] == DQFLAGS["JUMP_DET"])
    assert np.all(gdq[0, 1, 14, 16:22] == DQFLAGS["JUMP_DET"])
    assert np.all(gdq[0, 1, 13, 17:21] == DQFLAGS["JUMP_DET"])
    assert np.all(gdq[0, 1, 12, 14:23] == 0)
    assert np.all(gdq[0, 1, 12:23, 24] == 0)
    assert np.all(gdq[0, 1, 12:23, 13] == 0)
    #  Check that the same area is flagged in the first group after the event
    assert np.all(gdq[0, 2, 22, 14:23] == 0)
    assert np.all(gdq[0, 2, 21, 16:20] == DQFLAGS["JUMP_DET"])
    assert np.all(gdq[0, 2, 20, 15:22] == DQFLAGS["JUMP_DET"])
    assert np.all(gdq[0, 2, 19, 15:23] == DQFLAGS["JUMP_DET"])
    assert np.all(gdq[0, 2, 18, 14:23] == DQFLAGS["JUMP_DET"])
    assert np.all(gdq[0, 2, 17, 14:23] == DQFLAGS["JUMP_DET"])
    assert np.all(gdq[0, 2, 16, 14:23] == DQFLAGS["JUMP_DET"])
    assert np.all(gdq[0, 2, 15, 14:22] == DQFLAGS["JUMP_DET"])
    assert np.all(gdq[0, 2, 14, 16:22] == DQFLAGS["JUMP_DET"])
    assert np.all(gdq[0, 2, 13, 17:21] == DQFLAGS["JUMP_DET"])
    assert np.all(gdq[0, 2, 12, 14:23] == 0)
    assert np.all(gdq[0, 2, 12:22, 24] == 0)
    assert np.all(gdq[0, 2, 12:22, 13] == 0)

    #  Check that the flags are not applied in the 3rd group after the event
    assert np.all(gdq[0, 4, 12:22, 14:23]) == 0


# No shower is found because the event is identical in all ints
def test_find_faint_extended_sigclip():
    nint, ngrps, ncols, nrows = 101, 6, 30, 30
    data = np.zeros(shape=(nint, ngrps, nrows, ncols), dtype=np.float32)
    gdq = np.zeros_like(data, dtype=np.uint8)
    gain = 4
    readnoise = np.ones(shape=(nrows, ncols), dtype=np.float32) * 6.0 * gain
    rng = np.random.default_rng(12345)
    data[0, 1:, 14:20, 15:20] = 6 * gain * 1.7
    data = data + rng.normal(size=(nint, ngrps, nrows, ncols)) * readnoise
    gdq, num_showers = find_faint_extended(
        data,
        gdq,
        readnoise,
        1,
        100,
        snr_threshold=1.3,
        min_shower_area=20,
        inner=1,
        outer=2,
        sat_flag=2,
        jump_flag=4,
        ellipse_expand=1.1,
        num_grps_masked=3,
    )
    #  Check that all the expected samples in group 2 are flagged as jump and
    #  that they are not flagged outside
    assert num_showers == 0
    assert np.all(gdq[0, 1, 22, 14:23] == 0)
    assert np.all(gdq[0, 1, 21, 16:20] == 0)
    assert np.all(gdq[0, 1, 20, 15:22] == 0)
    assert np.all(gdq[0, 1, 19, 15:23] == 0)
    assert np.all(gdq[0, 1, 18, 14:23] == 0)
    assert np.all(gdq[0, 1, 17, 14:23] == 0)
    assert np.all(gdq[0, 1, 16, 14:23] == 0)
    assert np.all(gdq[0, 1, 15, 14:22] == 0)
    assert np.all(gdq[0, 1, 14, 16:22] == 0)
    assert np.all(gdq[0, 1, 13, 17:21] == 0)
    assert np.all(gdq[0, 1, 12, 14:23] == 0)
    assert np.all(gdq[0, 1, 12:23, 24] == 0)
    assert np.all(gdq[0, 1, 12:23, 13] == 0)

    #  Check that the flags are not applied in the 3rd group after the event
    assert np.all(gdq[0, 4, 12:22, 14:23]) == 0


def test_inside_ellipse5():
    ellipse = ((0, 0), (1, 2), -10)
    point = (1, 0.6)
    result = point_inside_ellipse(point, ellipse)
    assert not result


def test_inside_ellipse4():
    ellipse = ((0, 0), (1, 2), 0)
    point = (1, 0.5)
    result = point_inside_ellipse(point, ellipse)
    assert not result


def test_inside_ellipes5():
    point = (1110.5, 870.5)
    ellipse = ((1111.0001220703125, 870.5000610351562), (10.60660171508789, 10.60660171508789), 45.0)
    result = point_inside_ellipse(point, ellipse)
    assert result


def test_calc_num_slices():
    n_rows = 20
    max_available_cores = 10
    assert calc_num_slices(n_rows, "none", max_available_cores) == 1
    assert calc_num_slices(n_rows, "half", max_available_cores) == 5
    assert calc_num_slices(n_rows, "3", max_available_cores) == 3
    assert calc_num_slices(n_rows, "7", max_available_cores) == 7
    assert calc_num_slices(n_rows, "21", max_available_cores) == 10
    assert calc_num_slices(n_rows, "quarter", max_available_cores) == 2
    assert calc_num_slices(n_rows, "7.5", max_available_cores) == 1
    assert calc_num_slices(n_rows, "one", max_available_cores) == 1
    assert calc_num_slices(n_rows, "-5", max_available_cores) == 1
    assert calc_num_slices(n_rows, "all", max_available_cores) == 10
    assert calc_num_slices(n_rows, "3/4", max_available_cores) == 1
    n_rows = 9
<<<<<<< HEAD
    assert (calc_num_slices(n_rows, '21', max_available_cores) == 9)

def test_shower_slowmode():
    data = fits.getdata("shower_input_data.fits")
    gdq = fits.getdata("shower_input_gdq.fits")
    nint = data.shape[0]
    ngrps = data.shape[1]
    ncols = data.shape[2]
    nrows = data.shape[3]
    gain = 5
    readnoise = fits.getdata("/grp/crds/jwst/references/jwst/jwst_miri_readnoise_0086.fits")
#    readnoise = np.ones(shape=(nrows, ncols), dtype=np.float32) * 6.0 * gain
    rng = np.random.default_rng(12345)
#    data[0, 1:, 14:20, 15:20] = 6 * gain * 1.7
#    data = data + rng.normal(size=(nint, ngrps, nrows, ncols)) * readnoise
    gdq, num_showers = find_faint_extended(data, gdq, readnoise, 1, 100,
                                           snr_threshold=1.3,
                                           min_shower_area=40, inner=1,
                                           outer=2, sat_flag=2, jump_flag=4,
                                           ellipse_expand=1.1, num_grps_masked=3)
    print("number of showers", num_showers)
    fits.writeto("outgdq.fits", gdq, overwrite=True)
=======
    assert calc_num_slices(n_rows, "21", max_available_cores) == 9
>>>>>>> 30c41af7
<|MERGE_RESOLUTION|>--- conflicted
+++ resolved
@@ -1,11 +1,6 @@
 import numpy as np
 import pytest
-<<<<<<< HEAD
 from astropy.io import fits
-from stcal.jump.jump import flag_large_events, find_ellipses, extend_saturation, \
-    point_inside_ellipse, find_faint_extended, calc_num_slices
-=======
-
 from stcal.jump.jump import (
     calc_num_slices,
     extend_saturation,
@@ -14,7 +9,7 @@
     flag_large_events,
     point_inside_ellipse,
 )
->>>>>>> 30c41af7
+
 
 DQFLAGS = {"JUMP_DET": 4, "SATURATED": 2, "DO_NOT_USE": 1, "GOOD": 0, "NO_GAIN_VALUE": 8}
 
@@ -357,7 +352,6 @@
     assert calc_num_slices(n_rows, "all", max_available_cores) == 10
     assert calc_num_slices(n_rows, "3/4", max_available_cores) == 1
     n_rows = 9
-<<<<<<< HEAD
     assert (calc_num_slices(n_rows, '21', max_available_cores) == 9)
 
 def test_shower_slowmode():
@@ -379,7 +373,4 @@
                                            outer=2, sat_flag=2, jump_flag=4,
                                            ellipse_expand=1.1, num_grps_masked=3)
     print("number of showers", num_showers)
-    fits.writeto("outgdq.fits", gdq, overwrite=True)
-=======
-    assert calc_num_slices(n_rows, "21", max_available_cores) == 9
->>>>>>> 30c41af7
+    fits.writeto("outgdq.fits", gdq, overwrite=True)