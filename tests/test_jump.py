import numpy as np
import pytest

from stcal.jump.jump import (
    calc_num_slices,
    extend_saturation,
    find_ellipses,
    find_faint_extended,
    flag_large_events,
    point_inside_ellipse,
)

DQFLAGS = {"JUMP_DET": 4, "SATURATED": 2, "DO_NOT_USE": 1, "GOOD": 0, "NO_GAIN_VALUE": 8}


@pytest.fixture()
def setup_cube():
    def _cube(ngroups, readnoise=10):
        nints = 1
        nrows = 204
        ncols = 204
        rej_threshold = 3
        nframes = 1
        data = np.zeros(shape=(nints, ngroups, nrows, ncols), dtype=np.float32)
        read_noise = np.full((nrows, ncols), readnoise, dtype=np.float32)
        gdq = np.zeros(shape=(nints, ngroups, nrows, ncols), dtype=np.uint32)

        return data, gdq, nframes, read_noise, rej_threshold

    return _cube


def test_find_simple_ellipse():
    plane = np.zeros(shape=(5, 5), dtype=np.uint8)
    plane[2, 2] = DQFLAGS["JUMP_DET"]
    plane[3, 2] = DQFLAGS["JUMP_DET"]
    plane[1, 2] = DQFLAGS["JUMP_DET"]
    plane[2, 3] = DQFLAGS["JUMP_DET"]
    plane[2, 1] = DQFLAGS["JUMP_DET"]
    plane[1, 3] = DQFLAGS["JUMP_DET"]
    plane[2, 4] = DQFLAGS["JUMP_DET"]
    plane[3, 3] = DQFLAGS["JUMP_DET"]
    ellipse = find_ellipses(plane, DQFLAGS["JUMP_DET"], 1)
    assert ellipse[0][2] == pytest.approx(45.0, 1e-3)  # 90 degree rotation
    assert ellipse[0][0] == pytest.approx((2.5, 2.0))  # center


def test_find_ellipse2():
    plane = np.zeros(shape=(5, 5), dtype=np.uint8)
    plane[1, :] = [0, DQFLAGS["JUMP_DET"], DQFLAGS["JUMP_DET"], DQFLAGS["JUMP_DET"], 0]
    plane[2, :] = [0, DQFLAGS["JUMP_DET"], DQFLAGS["JUMP_DET"], DQFLAGS["JUMP_DET"], 0]
    plane[3, :] = [0, DQFLAGS["JUMP_DET"], DQFLAGS["JUMP_DET"], DQFLAGS["JUMP_DET"], 0]
    ellipses = find_ellipses(plane, DQFLAGS["JUMP_DET"], 1)
    ellipse = ellipses[0]
    assert ellipse[0][0] == 2
    assert ellipse[0][1] == 2
    assert ellipse[1][0] == 2
    assert ellipse[1][1] == 2
    assert ellipse[2] == 90.0


def test_extend_saturation_simple():
    cube = np.zeros(shape=(5, 7, 7), dtype=np.uint8)
    grp = 1
    min_sat_radius_extend = 1
    cube[1, 3, 3] = DQFLAGS["SATURATED"]
    cube[1, 2, 3] = DQFLAGS["SATURATED"]
    cube[1, 3, 4] = DQFLAGS["SATURATED"]
    cube[1, 4, 3] = DQFLAGS["SATURATED"]
    cube[1, 3, 2] = DQFLAGS["SATURATED"]
    cube[1, 2, 2] = DQFLAGS["JUMP_DET"]
    sat_circles = find_ellipses(cube[grp, :, :], DQFLAGS["SATURATED"], 1)
    new_cube = extend_saturation(
        cube, grp, sat_circles, DQFLAGS["SATURATED"], min_sat_radius_extend, expansion=1.1
    )

    assert new_cube[grp, 2, 2] == DQFLAGS["SATURATED"]
    assert new_cube[grp, 4, 4] == DQFLAGS["SATURATED"]
    assert new_cube[grp, 4, 5] == 0


def test_flag_large_events_nosnowball():
    cube = np.zeros(shape=(1, 5, 7, 7), dtype=np.uint8)
    # cross of saturation with no jump
    cube[0, 0:2, 3, 3] = DQFLAGS["SATURATED"]
    cube[0, 0:2, 2, 3] = DQFLAGS["SATURATED"]
    cube[0, 0:2, 3, 4] = DQFLAGS["SATURATED"]
    cube[0, 0:2, 4, 3] = DQFLAGS["SATURATED"]
    cube[0, 0:2, 3, 2] = DQFLAGS["SATURATED"]
    # cross of saturation surrounding by jump -> snowball but sat core is not new
    # should have no snowball trigger
    cube[0, 2, 3, 3] = DQFLAGS["SATURATED"]
    cube[0, 2, 2, 3] = DQFLAGS["SATURATED"]
    cube[0, 2, 3, 4] = DQFLAGS["SATURATED"]
    cube[0, 2, 4, 3] = DQFLAGS["SATURATED"]
    cube[0, 2, 3, 2] = DQFLAGS["SATURATED"]
    cube[0, 2, 1, 1:6] = DQFLAGS["JUMP_DET"]
    cube[0, 2, 5, 1:6] = DQFLAGS["JUMP_DET"]
    cube[0, 2, 1:6, 1] = DQFLAGS["JUMP_DET"]
    cube[0, 2, 1:6, 5] = DQFLAGS["JUMP_DET"]
    flag_large_events(
        cube,
        DQFLAGS["JUMP_DET"],
        DQFLAGS["SATURATED"],
        min_sat_area=1,
        min_jump_area=6,
        expand_factor=1.9,
        edge_size=1,
        sat_required_snowball=True,
        min_sat_radius_extend=1,
        sat_expand=1.1,
    )
    assert cube[0, 2, 2, 2] == 0
    assert cube[0, 2, 3, 6] == 0


def test_flag_large_events_withsnowball():
    cube = np.zeros(shape=(1, 5, 7, 7), dtype=np.uint8)
    # cross of saturation surrounding by jump -> snowball
    cube[0, 2, 3, 3] = DQFLAGS["SATURATED"]
    cube[0, 2, 2, 3] = DQFLAGS["SATURATED"]
    cube[0, 2, 3, 4] = DQFLAGS["SATURATED"]
    cube[0, 2, 4, 3] = DQFLAGS["SATURATED"]
    cube[0, 2, 3, 2] = DQFLAGS["SATURATED"]
    cube[0, 2, 1, 1:6] = DQFLAGS["JUMP_DET"]
    cube[0, 2, 5, 1:6] = DQFLAGS["JUMP_DET"]
    cube[0, 2, 1:6, 1] = DQFLAGS["JUMP_DET"]
    cube[0, 2, 1:6, 5] = DQFLAGS["JUMP_DET"]
    flag_large_events(
        cube,
        DQFLAGS["JUMP_DET"],
        DQFLAGS["SATURATED"],
        min_sat_area=1,
        min_jump_area=6,
        expand_factor=1.9,
        edge_size=0,
        sat_required_snowball=True,
        min_sat_radius_extend=0.5,
        sat_expand=1.1,
    )
    assert cube[0, 1, 2, 2] == 0
    assert cube[0, 1, 3, 5] == 0
    assert cube[0, 2, 0, 0] == 0
    assert cube[0, 2, 1, 0] == DQFLAGS["JUMP_DET"]  # Jump was extended
    assert cube[0, 2, 2, 2] == DQFLAGS["SATURATED"]  # Saturation was extended
    assert cube[0, 2, 3, 6] == DQFLAGS["JUMP_DET"]


def test_flag_large_events_groupedsnowball():
    cube = np.zeros(shape=(1, 5, 7, 7), dtype=np.uint8)
    # cross of saturation surrounding by jump -> snowball
    cube[0, 1, :, :] = DQFLAGS["JUMP_DET"]
    cube[0, 2, 3, 3] = DQFLAGS["SATURATED"]
    cube[0, 2, 2, 3] = DQFLAGS["SATURATED"]
    cube[0, 2, 3, 4] = DQFLAGS["SATURATED"]
    cube[0, 2, 4, 3] = DQFLAGS["SATURATED"]
    cube[0, 2, 3, 2] = DQFLAGS["SATURATED"]
    cube[0, 2, 1, 1:6] = DQFLAGS["JUMP_DET"]
    cube[0, 2, 5, 1:6] = DQFLAGS["JUMP_DET"]
    cube[0, 2, 1:6, 1] = DQFLAGS["JUMP_DET"]
    cube[0, 2, 1:6, 5] = DQFLAGS["JUMP_DET"]
    flag_large_events(
        cube,
        DQFLAGS["JUMP_DET"],
        DQFLAGS["SATURATED"],
        min_sat_area=1,
        min_jump_area=6,
        expand_factor=1.9,
        edge_size=0,
        sat_required_snowball=True,
        min_sat_radius_extend=0.5,
        sat_expand=1.1,
    )
    #    assert cube[0, 1, 2, 2] == 0
    #    assert cube[0, 1, 3, 5] == 0
    assert cube[0, 2, 0, 0] == 0
    assert cube[0, 2, 1, 0] == DQFLAGS["JUMP_DET"]  # Jump was extended
    assert cube[0, 2, 2, 2] == DQFLAGS["SATURATED"]  # Saturation was extended


def test_flag_large_events_withsnowball_noextension():
    cube = np.zeros(shape=(1, 5, 7, 7), dtype=np.uint8)
    # cross of saturation surrounding by jump -> snowball
    cube[0, 2, 3, 3] = DQFLAGS["SATURATED"]
    cube[0, 2, 2, 3] = DQFLAGS["SATURATED"]
    cube[0, 2, 3, 4] = DQFLAGS["SATURATED"]
    cube[0, 2, 4, 3] = DQFLAGS["SATURATED"]
    cube[0, 2, 3, 2] = DQFLAGS["SATURATED"]
    cube[0, 2, 1, 1:6] = DQFLAGS["JUMP_DET"]
    cube[0, 2, 5, 1:6] = DQFLAGS["JUMP_DET"]
    cube[0, 2, 1:6, 1] = DQFLAGS["JUMP_DET"]
    cube[0, 2, 1:6, 5] = DQFLAGS["JUMP_DET"]
    flag_large_events(
        cube,
        DQFLAGS["JUMP_DET"],
        DQFLAGS["SATURATED"],
        min_sat_area=1,
        min_jump_area=6,
        expand_factor=1.9,
        edge_size=0,
        sat_required_snowball=True,
        min_sat_radius_extend=0.5,
        sat_expand=1.1,
        max_extended_radius=1,
    )
    assert cube[0, 1, 2, 2] == 0
    assert cube[0, 1, 3, 5] == 0
    assert cube[0, 2, 0, 0] == 0
    assert cube[0, 2, 1, 0] == 0  # Jump was NOT extended due to max_extended_radius=1
    assert cube[0, 2, 2, 2] == 0  # Saturation was NOT extended due to max_extended_radius=1


def test_find_faint_extended():
    nint, ngrps, ncols, nrows = 1, 6, 30, 30
    data = np.zeros(shape=(nint, ngrps, nrows, ncols), dtype=np.float32)
    gdq = np.zeros_like(data, dtype=np.uint8)
    gain = 4
    readnoise = np.ones(shape=(nrows, ncols), dtype=np.float32) * 6.0 * gain
    rng = np.random.default_rng(12345)
    data[0, 1:, 14:20, 15:20] = 6 * gain * 1.7
    data = data + rng.normal(size=(nint, ngrps, nrows, ncols)) * readnoise
<<<<<<< HEAD
    gdq, num_showers = find_faint_extended(data, gdq, readnoise, 1, 100,
                                           snr_threshold=1.3,
                                           min_shower_area=20, inner=1,
                                           outer=2, sat_flag=2, jump_flag=4,
                                           ellipse_expand=1.1, num_grps_masked=3)
=======
    gdq, num_showers = find_faint_extended(
        data,
        gdq,
        readnoise,
        1,
        100,
        snr_threshold=1.3,
        min_shower_area=20,
        inner=1,
        outer=2,
        sat_flag=2,
        jump_flag=4,
        ellipse_expand=1.1,
        num_grps_masked=3,
    )
>>>>>>> 75e1efac
    #  Check that all the expected samples in group 2 are flagged as jump and
    #  that they are not flagged outside
    assert num_showers == 3
    assert np.all(gdq[0, 1, 22, 14:23] == 0)
    assert np.all(gdq[0, 1, 21, 16:20] == DQFLAGS["JUMP_DET"])
    assert np.all(gdq[0, 1, 20, 15:22] == DQFLAGS["JUMP_DET"])
    assert np.all(gdq[0, 1, 19, 15:23] == DQFLAGS["JUMP_DET"])
    assert np.all(gdq[0, 1, 18, 14:23] == DQFLAGS["JUMP_DET"])
    assert np.all(gdq[0, 1, 17, 14:23] == DQFLAGS["JUMP_DET"])
    assert np.all(gdq[0, 1, 16, 14:23] == DQFLAGS["JUMP_DET"])
    assert np.all(gdq[0, 1, 15, 14:22] == DQFLAGS["JUMP_DET"])
    assert np.all(gdq[0, 1, 14, 16:22] == DQFLAGS["JUMP_DET"])
    assert np.all(gdq[0, 1, 13, 17:21] == DQFLAGS["JUMP_DET"])
    assert np.all(gdq[0, 1, 12, 14:23] == 0)
    assert np.all(gdq[0, 1, 12:23, 24] == 0)
    assert np.all(gdq[0, 1, 12:23, 13] == 0)
    #  Check that the same area is flagged in the first group after the event
    assert np.all(gdq[0, 2, 22, 14:23] == 0)
    assert np.all(gdq[0, 2, 21, 16:20] == DQFLAGS["JUMP_DET"])
    assert np.all(gdq[0, 2, 20, 15:22] == DQFLAGS["JUMP_DET"])
    assert np.all(gdq[0, 2, 19, 15:23] == DQFLAGS["JUMP_DET"])
    assert np.all(gdq[0, 2, 18, 14:23] == DQFLAGS["JUMP_DET"])
    assert np.all(gdq[0, 2, 17, 14:23] == DQFLAGS["JUMP_DET"])
    assert np.all(gdq[0, 2, 16, 14:23] == DQFLAGS["JUMP_DET"])
    assert np.all(gdq[0, 2, 15, 14:22] == DQFLAGS["JUMP_DET"])
    assert np.all(gdq[0, 2, 14, 16:22] == DQFLAGS["JUMP_DET"])
    assert np.all(gdq[0, 2, 13, 17:21] == DQFLAGS["JUMP_DET"])
    assert np.all(gdq[0, 2, 12, 14:23] == 0)
    assert np.all(gdq[0, 2, 12:22, 24] == 0)
    assert np.all(gdq[0, 2, 12:22, 13] == 0)

    #  Check that the flags are not applied in the 3rd group after the event
    assert np.all(gdq[0, 4, 12:22, 14:23]) == 0


# No shower is found because the event is identical in all ints
def test_find_faint_extended_sigclip():
    nint, ngrps, ncols, nrows = 101, 6, 30, 30
    data = np.zeros(shape=(nint, ngrps, nrows, ncols), dtype=np.float32)
    gdq = np.zeros_like(data, dtype=np.uint8)
    gain = 4
    readnoise = np.ones(shape=(nrows, ncols), dtype=np.float32) * 6.0 * gain
    rng = np.random.default_rng(12345)
    data[0, 1:, 14:20, 15:20] = 6 * gain * 1.7
    data = data + rng.normal(size=(nint, ngrps, nrows, ncols)) * readnoise
    gdq, num_showers = find_faint_extended(
        data,
        gdq,
        readnoise,
        1,
        100,
        snr_threshold=1.3,
        min_shower_area=20,
        inner=1,
        outer=2,
        sat_flag=2,
        jump_flag=4,
        ellipse_expand=1.1,
        num_grps_masked=3,
    )
    #  Check that all the expected samples in group 2 are flagged as jump and
    #  that they are not flagged outside
    assert num_showers == 0
    assert np.all(gdq[0, 1, 22, 14:23] == 0)
    assert np.all(gdq[0, 1, 21, 16:20] == 0)
    assert np.all(gdq[0, 1, 20, 15:22] == 0)
    assert np.all(gdq[0, 1, 19, 15:23] == 0)
    assert np.all(gdq[0, 1, 18, 14:23] == 0)
    assert np.all(gdq[0, 1, 17, 14:23] == 0)
    assert np.all(gdq[0, 1, 16, 14:23] == 0)
    assert np.all(gdq[0, 1, 15, 14:22] == 0)
    assert np.all(gdq[0, 1, 14, 16:22] == 0)
    assert np.all(gdq[0, 1, 13, 17:21] == 0)
    assert np.all(gdq[0, 1, 12, 14:23] == 0)
    assert np.all(gdq[0, 1, 12:23, 24] == 0)
    assert np.all(gdq[0, 1, 12:23, 13] == 0)

    #  Check that the flags are not applied in the 3rd group after the event
    assert np.all(gdq[0, 4, 12:22, 14:23]) == 0

# No shower is found because the event is identical in all ints
def test_find_faint_extended_sigclip():
    nint, ngrps, ncols, nrows = 101, 6, 30, 30
    data = np.zeros(shape=(nint, ngrps, nrows, ncols), dtype=np.float32)
    gdq = np.zeros_like(data, dtype=np.uint8)
    gain = 4
    readnoise = np.ones(shape=(nrows, ncols), dtype=np.float32) * 6.0 * gain
    rng = np.random.default_rng(12345)
    data[0, 1:, 14:20, 15:20] = 6 * gain * 1.7
    data = data + rng.normal(size=(nint, ngrps, nrows, ncols)) * readnoise
    gdq, num_showers = find_faint_extended(data, gdq, readnoise, 1, 100,
                                           snr_threshold=1.3,
                                           min_shower_area=20, inner=1,
                                           outer=2, sat_flag=2, jump_flag=4,
                                           ellipse_expand=1.1, num_grps_masked=3)
    #  Check that all the expected samples in group 2 are flagged as jump and
    #  that they are not flagged outside
    assert (np.all(gdq[0, 1, 22, 14:23] == 0))
    assert (np.all(gdq[0, 1, 21, 16:20] == 0))
    assert (np.all(gdq[0, 1, 20, 15:22] == 0))
    assert (np.all(gdq[0, 1, 19, 15:23] == 0))
    assert (np.all(gdq[0, 1, 18, 14:23] == 0))
    assert (np.all(gdq[0, 1, 17, 14:23] == 0))
    assert (np.all(gdq[0, 1, 16, 14:23] == 0))
    assert (np.all(gdq[0, 1, 15, 14:22] == 0))
    assert (np.all(gdq[0, 1, 14, 16:22] == 0))
    assert (np.all(gdq[0, 1, 13, 17:21] == 0))
    assert (np.all(gdq[0, 1, 12, 14:23] == 0))
    assert (np.all(gdq[0, 1, 12:23, 24] == 0))
    assert (np.all(gdq[0, 1, 12:23, 13] == 0))

    #  Check that the flags are not applied in the 3rd group after the event
    assert (np.all(gdq[0, 4, 12:22, 14:23]) == 0)


def test_inside_ellipse5():
    ellipse = ((0, 0), (1, 2), -10)
    point = (1, 0.6)
    result = point_inside_ellipse(point, ellipse)
    assert not result


def test_inside_ellipse4():
    ellipse = ((0, 0), (1, 2), 0)
    point = (1, 0.5)
    result = point_inside_ellipse(point, ellipse)
    assert not result


def test_inside_ellipes5():
    point = (1110.5, 870.5)
    ellipse = ((1111.0001220703125, 870.5000610351562), (10.60660171508789, 10.60660171508789), 45.0)
    result = point_inside_ellipse(point, ellipse)
    assert result


def test_calc_num_slices():
    n_rows = 20
    max_available_cores = 10
    assert calc_num_slices(n_rows, "none", max_available_cores) == 1
    assert calc_num_slices(n_rows, "half", max_available_cores) == 5
    assert calc_num_slices(n_rows, "3", max_available_cores) == 3
    assert calc_num_slices(n_rows, "7", max_available_cores) == 7
    assert calc_num_slices(n_rows, "21", max_available_cores) == 10
    assert calc_num_slices(n_rows, "quarter", max_available_cores) == 2
    assert calc_num_slices(n_rows, "7.5", max_available_cores) == 1
    assert calc_num_slices(n_rows, "one", max_available_cores) == 1
    assert calc_num_slices(n_rows, "-5", max_available_cores) == 1
    assert calc_num_slices(n_rows, "all", max_available_cores) == 10
    assert calc_num_slices(n_rows, "3/4", max_available_cores) == 1
    n_rows = 9
    assert calc_num_slices(n_rows, "21", max_available_cores) == 9<|MERGE_RESOLUTION|>--- conflicted
+++ resolved
@@ -219,13 +219,6 @@
     rng = np.random.default_rng(12345)
     data[0, 1:, 14:20, 15:20] = 6 * gain * 1.7
     data = data + rng.normal(size=(nint, ngrps, nrows, ncols)) * readnoise
-<<<<<<< HEAD
-    gdq, num_showers = find_faint_extended(data, gdq, readnoise, 1, 100,
-                                           snr_threshold=1.3,
-                                           min_shower_area=20, inner=1,
-                                           outer=2, sat_flag=2, jump_flag=4,
-                                           ellipse_expand=1.1, num_grps_masked=3)
-=======
     gdq, num_showers = find_faint_extended(
         data,
         gdq,
@@ -241,7 +234,6 @@
         ellipse_expand=1.1,
         num_grps_masked=3,
     )
->>>>>>> 75e1efac
     #  Check that all the expected samples in group 2 are flagged as jump and
     #  that they are not flagged outside
     assert num_showers == 3
